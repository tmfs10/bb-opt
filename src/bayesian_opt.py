--- conflicted
+++ resolved
@@ -44,24 +44,8 @@
 )
 import bb_opt.src.hsic as hsic
 from bb_opt.src.knn_mi import estimate_mi
-<<<<<<< HEAD
 from bb_opt.src.utils import get_path, save_checkpoint
 from bb_opt.src import reparam_trainer as reparam
-=======
-import ops
-
-def get_path(*path_segments):
-    return os.path.realpath(os.path.join(*[str(segment) for segment in path_segments]))
-
-def save_checkpoint(fname: str, model, optimizer: Optional = None) -> None:
-    os.makedirs(os.path.dirname(fname), exist_ok=True)
-
-    checkpoint = {"model_state": model.state_dict()}
-    if optimizer:
-        checkpoint["optimizer_state"] = optimizer.state_dict()
-
-    torch.save(checkpoint, fname)
->>>>>>> 4e777e35
 
 
 N_HIDDEN = 100
@@ -978,16 +962,10 @@
 
 
 def hsic_mves_loss(
-<<<<<<< HEAD
-    X: torch.tensor,  # (num_samples, ack_batch_size)
-    opt_values_kernel_matrix: torch.tensor,
+    X : torch.tensor, # (num_samples, ack_batch_size)
+    opt_values_kernel_matrix : torch.tensor,
     kernel_fn,
-=======
-        X : torch.tensor, # (num_samples, ack_batch_size)
-        opt_values_kernel_matrix : torch.tensor,
-        kernel_fn,
-        do_mean=False
->>>>>>> 4e777e35
+    do_mean=False
 ):
     assert X.ndimension() == 2
     num_samples = X.shape[0]
@@ -1026,18 +1004,6 @@
 
     optim = torch.optim.Adam([input_tensor], lr=params.input_opt_lr)
     kernel_fn = getattr(hsic, "two_vec_" + params.mves_kernel_fn)
-<<<<<<< HEAD
-    opt_kernel_matrix = kernel_fn(
-        opt_values, opt_values
-    )  # return is of shape (n=num_samples, n, 1)
-
-    for step_iter in params.input_opt_num_iter:
-        preds = model_ensemble(
-            input_tensor, resize_at_end=True
-        )  # output should be (num_samples, ack_batch_size)
-        loss = hsic_mves_loss(input_tensor, opt_kernel_matrix, kernel_fn)
-
-=======
     opt_kernel_matrix = kernel_fn(opt_values, opt_values, do_mean=do_mean)  # shape (n=num_samples, n, 1)
     progress = tnrange(params.batch_opt_num_iter)
 
@@ -1049,8 +1015,7 @@
         loss = hsic_mves_loss(preds, opt_kernel_matrix, kernel_fn, do_mean)
         postfix = {'loss' : loss.item()}
         progress.set_postfix(postfix)
-        
->>>>>>> 4e777e35
+
         optim.zero_grad()
         loss.backward()
         optim.step()
@@ -1087,7 +1052,7 @@
     chosen_idx = [num_ei-1]
     batch_dist_matrix = hsic.sqdist(preds[:, -1].unsqueeze(-1)) # (n, n, 1)
     self_kernel_matrix = kernel_fn(batch_dist_matrix).detach().repeat([1, 1, 2])
-    normalizer = torch.log(hsic.total_hsic(self_kernel_matrix)) 
+    normalizer = torch.log(hsic.total_hsic(self_kernel_matrix))
 
     all_dist_matrix = hsic.sqdist(preds) # (n, n, m)
     all_kernel_matrix = kernel_fn(all_dist_matrix) # (n, n, m)
@@ -1223,7 +1188,7 @@
         best_idx = None
         best_idx_dist_matrix = None
         best_hsic = None
-        
+
         num_remaining = len(remaining_idx_set)
         num_batches = num_remaining // mves_compute_batch_size + 1
         remaining_idx = torch.tensor(list(remaining_idx_set), device=device)
@@ -1240,8 +1205,8 @@
             dist_matrix = hsic.sqdist(pred) # (num_samples, num_samples, cur_batch_size)
 
             assert list(dist_matrix.shape) == [
-            num_samples, 
-            num_samples, 
+            num_samples,
+            num_samples,
             cur_batch_size], str(dist_matrix.shape) + " == " \
                     + str([num_samples, num_samples, cur_batch_size])
 
@@ -1254,9 +1219,9 @@
                     .unsqueeze(-1) # (m, n, n, 1)
 
             assert list(batch_kernel_matrix.shape) == [
-                    cur_batch_size, 
-                    num_samples, 
-                    num_samples, 
+                    cur_batch_size,
+                    num_samples,
+                    num_samples,
                     1], str(batch_kernel_matrix.shape) + " == " \
                             + str([cur_batch_size, num_samples, num_samples, 2])
 
@@ -1298,26 +1263,13 @@
         remaining_idx_set.remove(best_idx)
         batch_idx.update({best_idx})
 
-    return batch_idx, best_hsic 
+    return batch_idx, best_hsic
 
 
 
 
 def acquire_batch_mves_sid(
     params,
-<<<<<<< HEAD
-    model_ensemble: nn.Module,
-    opt_values: torch.tensor,
-    inputs: torch.tensor,
-    device: str = "cuda",
-) -> torch.tensor:
-
-    ack_batch_size = params.ack_batch_size
-    preds = model_ensemble(
-        inputs, resize_at_end=True
-    )  # output should be (num_samples, ack_batch_size)
-    max_pred_idx = set(preds.argmax(1).detach().cpu().numpy())
-=======
     opt_values : torch.tensor,
     candidate_points_preds : torch.tensor, # (num_samples, num_candidate_points)
     skip_idx,
@@ -1360,7 +1312,7 @@
         best_idx = None
         best_idx_dist_matrix = None
         best_hsic = None
-        
+
         num_remaining = len(remaining_idx_set)
         num_batches = num_remaining // mves_compute_batch_size + 1
         remaining_idx = torch.tensor(list(remaining_idx_set), device=device)
@@ -1452,8 +1404,7 @@
         batch_idx = set(idx_hsic_values.argsort()[-ack_batch_size:].tolist())
         best_hsic = idx_hsic_values[-1]
 
-    return batch_idx, best_hsic 
->>>>>>> 4e777e35
+    return batch_idx, best_hsic
 
 
 def acquire_batch_via_grad_ei(
@@ -1473,24 +1424,12 @@
         input_tensor = torch.tensor(seed, device=params.device, requires_grad=True)
 
     optim = torch.optim.Adam([input_tensor], lr=params.batch_opt_lr)
-<<<<<<< HEAD
-    kernel_fn = getattr(hsic, "two_vec_" + params.mves_kernel_fn)
-    opt_kernel_matrix = kernel_fn(
-        opt_values, opt_values
-    )  # return is of shape (n=num_samples, n, 1)
-
-    for step_iter in params.batch_opt_num_iter:
-        preds = model_ensemble(
-            input_tensor, resize_at_end=True
-        )  # output should be (num_samples*ack_batch_size)
-=======
     kernel_fn = getattr(hsic, 'two_vec_' + params.mves_kernel_fn)
 
     for step_iter in range(params.batch_opt_num_iter):
         preds = model_ensemble(input_tensor) # (ack_batch_size, num_samples)
         assert preds.ndimension() == 2
         preds = preds.transpose(0, 1)
->>>>>>> 4e777e35
         loss = -torch.mean(preds)
 
         optim.zero_grad()
@@ -1501,8 +1440,8 @@
 
 
 def optimize_model_input(
-    params, 
-    input_shape, 
+    params,
+    input_shape,
     model_ensemble: Callable[[torch.tensor], torch.tensor],
     seed=None,
     hsic_diversity_lambda=0.
@@ -1544,8 +1483,8 @@
 
 
 def optimize_model_input_pdts(
-    params, 
-    input_shape, 
+    params,
+    input_shape,
     model_ensemble: Callable[[torch.tensor], torch.tensor],
     num_points_to_optimize,
     seed=None,
