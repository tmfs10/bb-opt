import os
import numpy as np
import pandas as pd
from sklearn.model_selection import train_test_split
from rdkit.Chem import MolFromSmiles
from rdkit.Chem.AllChem import GetMorganFingerprintAsBitVect as get_fingerprint
import torch
import torch.nn as nn
from torch.utils.data import TensorDataset, DataLoader
import pyro
import pyro.optim
from pyro.distributions import (
    Normal,
    TransformedDistribution,
    InverseAutoregressiveFlow,
    TorchDistribution,
    Bernoulli,
    Laplace,
    Gamma,
)
import matplotlib.pyplot as plt
import seaborn as sns
from typing import (
    Union,
    Tuple,
    Optional,
    Callable,
    Dict,
    Set,
    List,
    Any,
    Iterable,
    Sequence,
)
import pickle
from bb_opt.src.hsic import (
    dimwise_mixrq_kernels,
    dimwise_mixrbf_kernels,
    precompute_batch_hsic_stats,
    compute_point_hsics,
    total_hsic,
    total_hsic_batched,
)
import bb_opt.src.hsic as hsic
from bb_opt.src.knn_mi import estimate_mi
from bb_opt.src.utils import get_path, save_checkpoint


N_HIDDEN = 100
NON_LINEARITY = "ReLU"
SVI = None

InputType = torch.Tensor
LabelType = torch.Tensor
ModelType = Callable[[InputType], LabelType]


def ExtendedGamma(shape, scale, ndimension=0):
    device = "cuda" if scale.is_cuda else "cpu"
    beta = 1 / scale
    sign = pyro.sample("signX", Bernoulli(torch.tensor(0.5, device=device)))
    sign = sign * 2 - 1
    return sign * pyro.sample("egX", Gamma(shape, beta).independent(ndimension))


def normal_priors(
    model: torch.nn.Module, mean: float = 0., std: float = 1.
) -> Dict[str, TorchDistribution]:
    priors = {}
    for name, param in model.named_parameters():
        priors[name] = Normal(
            torch.full_like(param, fill_value=mean),
            torch.full_like(param, fill_value=std),
        ).independent(param.ndimension())

    return priors


def laplace_priors(
    model: torch.nn.Module, mean: float = 0., b: float = 1.
) -> Dict[str, TorchDistribution]:
    priors = {}
    for name, param in model.named_parameters():
        priors[name] = Laplace(
            torch.full_like(param, fill_value=mean),
            torch.full_like(param, fill_value=b),
        ).independent(param.ndimension())

    return priors


def extended_gamma_priors(
    model: torch.nn.Module, mean: float = 0., std: float = 1.
) -> Dict[str, TorchDistribution]:
    priors = {}
    for name, param in model.named_parameters():

        def fn(*args, **kwargs):
            return ExtendedGamma(
                torch.full_like(param, fill_value=mean),
                torch.full_like(param, fill_value=std),
                param.ndimension(),
            )

        priors[name] = fn
    return priors


class SpikeSlabNormal(TorchDistribution):
    def __init__(self, param, std1: float = 0.03, std2: float = 2, alpha: float = 0.7):
        super().__init__(event_shape=param.shape)
        self.normal1 = Normal(
            torch.zeros_like(param), torch.ones_like(param) * std1
        ).independent(param.ndimension())

        self.normal2 = Normal(
            torch.zeros_like(param), torch.ones_like(param) * std2
        ).independent(param.ndimension())

        self.alpha = torch.tensor(alpha).to(param.device)
        self.bernoulli = Bernoulli(self.alpha)

        # self.batch_shape = self.normal1.batch_shape
        # self.event_shape = self.normal1.event_shape

    def sample(self, sample_shape=torch.Size([])):
        bernoullis = self.bernoulli.sample(sample_shape)
        bernoulli_inverse = (~bernoullis.byte()).float()
        sampled = bernoullis * self.normal1.sample(
            sample_shape
        ) + bernoulli_inverse * self.normal2.sample(sample_shape)
        print("SAMPLED")
        print(sampled)
        print()
        return sampled

    def log_prob(self, value):
        log_p1 = self.normal1.log_prob(value)
        log_p2 = self.normal2.log_prob(value)

        c = -torch.max(log_p1, log_p2)  # for numerical stability
        log_p = (
            self.alpha * (c + log_p1).exp() + (1 - self.alpha) * (c + log_p2).exp()
        ).log() - c

        return log_p


def spike_slab_priors(
    model: torch.nn.Module, std1: float = 0.03, std2: float = 2., alpha: float = 0.7
) -> Dict[str, TorchDistribution]:
    priors = {}
    for name, param in model.named_parameters():
        priors[name] = SpikeSlabNormal(param, std1, std2, alpha)

    return priors


def normal_variationals(
    model: torch.nn.Module, mean: float = 0., std: float = 1.
) -> Dict[str, TorchDistribution]:
    variational_dists = {}
    for name, param in model.named_parameters():
        location = pyro.param(f"g_{name}_location", torch.randn_like(param) + mean)
        log_scale = pyro.param(
            f"g_{name}_log_scale", torch.randn_like(param) + np.log(np.exp(std) - 1)
        )
        variational_dists[name] = Normal(
            location, torch.nn.Softplus()(log_scale)
        ).independent(param.ndimension())
    return variational_dists


def laplace_variationals(
    model: torch.nn.Module, mean: float = 0., b: float = 1.
) -> Dict[str, TorchDistribution]:
    variational_dists = {}
    for name, param in model.named_parameters():
        location = pyro.param(f"g_{name}_location", torch.randn_like(param) + mean)
        log_scale = pyro.param(
            f"g_{name}_log_scale", torch.randn_like(param) + np.log(np.exp(b) - 1)
        )
        variational_dists[name] = Laplace(
            location, torch.nn.Softplus()(log_scale)
        ).independent(param.ndimension())
    return variational_dists


def extended_gamma_variationals(
    model: torch.nn.Module, mean: float = 0., std: float = 1.
) -> Dict[str, TorchDistribution]:
    variational_dists = {}
    for name, param in model.named_parameters():
        location = pyro.param(f"g_{name}_location", torch.randn_like(param) + mean)
        log_scale = pyro.param(
            f"g_{name}_log_scale", torch.randn_like(param) + np.log(np.exp(std) - 1)
        )

        def fn(*args, **kwargs):
            return ExtendedGamma(
                location, torch.nn.Softplus()(log_scale), param.ndimension()
            )

        variational_dists[name] = fn


def iaf_variationals(
    model: torch.nn.Module, n_hidden: int
) -> Dict[str, TorchDistribution]:
    """
    Create IAF variational distributions from a standard normal base.
    """

    variational_dists = {}
    for name, param in model.named_paramters():
        location = torch.zeros_like(param)
        scale = torch.ones_like(param)
        base_dist = Normal(location, scale).independent(param.ndimension())

        iaf = InverseAutoregressiveFlow()

        variational_dists[name] = TransformedDistribution(base_dist, [iaf])


def make_bnn_model(
    model: torch.nn.Module,
    priors: Callable[[], Dict[str, TorchDistribution]],
    batch_size: int = 128,
) -> Callable:
    def bnn_model(inputs, labels):
        bnn = pyro.random_module("bnn", model, priors())
        nn_sample = bnn()
        nn_sample.train()  # train mode on
        with pyro.iarange("i", len(inputs), subsample_size=batch_size) as i:
            pred = nn_sample(inputs[i]).squeeze()
            pyro.sample(
                "obs", Normal(pred, torch.ones_like(pred)), obs=labels[i].squeeze()
            )

    return bnn_model


def make_guide(
    model: torch.nn.Module,
    variational_dists: Callable[[], Dict[str, TorchDistribution]],
) -> Callable:
    def guide(inputs=None, labels=None):
        bnn = pyro.random_module("bnn", model, variational_dists())
        nn_sample = bnn()
        nn_sample.train()
        return nn_sample

    return guide


def optimize(
    # TODO: how to do the typing for inputs to `get_model`? needs batch_size and device somewhere
    get_model: Callable[..., ModelType],
    # TODO: need a similar typing update for acquisition (some required args, can be any other optional ones too)
    acquisition_func: Callable[
        [ModelType, InputType, LabelType, Set[int], int], Iterable[int]
    ],
    train_model: Callable[[ModelType, InputType, LabelType], None],
    inputs: Union[torch.Tensor, np.ndarray],
    labels: Union[pd.Series, np.ndarray],
    top_k_percent: int = 1,
    batch_size: int = 256,
    n_epochs: int = 2,
    device: Optional[torch.device] = None,
    verbose: bool = False,
    exp: Optional = None,
    acquisition_args: Optional[dict] = None,
    n_batches: int = -1,
    retrain_every: int = 1,
    partial_train_steps: int = 10,
    partial_train_func: Optional[Callable] = None,
    save_key: str = "",
    acquisition_func_greedy: Optional[Callable] = None,
) -> np.ndarray:

    acquisition_args = acquisition_args or {}
    acquisition_func_greedy = acquisition_func_greedy or acquisition_func
    n_batches = n_batches if n_batches != -1 else int(np.ceil(len(labels) / batch_size))

    if isinstance(labels, pd.Series):
        labels = labels.values

    if not isinstance(inputs, torch.Tensor):
        inputs = torch.tensor(inputs).float()

    if device and inputs.device != device:
        inputs = inputs.to(device)

    n_top_k_percent = int(top_k_percent / 100 * len(labels))
    best_idx = set(labels.argsort()[-n_top_k_percent:])
    sum_best = np.sort(labels)[-n_top_k_percent:].sum()
    best_value = np.sort(labels)[-1]

    labels = torch.tensor(labels).float()
    if device and labels.device != device:
        labels = labels.to(device)

    try:
        model = get_model(
            n_inputs=inputs.shape[1], batch_size=batch_size, device=device
        )
        sampled_idx = set()
        fraction_best_sampled = []

        for step in range(n_batches):
            if step == 0:
                acquire_samples = acquire_batch_uniform(
                    model,
                    inputs,
                    labels[list(sampled_idx)],
                    sampled_idx,
                    batch_size,
                    exp=exp,
                )
            else:
                acquire_samples = acquisition_func(
                    model,
                    inputs,
                    labels[list(sampled_idx)],
                    sampled_idx,
                    batch_size,
                    exp=exp,
                    **acquisition_args,
                )

            acquire_samples_greedy = acquisition_func_greedy(
                model,
                inputs,
                labels[list(sampled_idx)],
                sampled_idx,
                batch_size,
                exp=exp,
                **acquisition_args,
            )

            greedy_sampled_idx = sampled_idx.copy()
            sampled_idx.update(acquire_samples)
            greedy_sampled_idx.update(acquire_samples_greedy)

            fraction_best = len(best_idx.intersection(greedy_sampled_idx)) / len(
                best_idx
            )
            fraction_best_sampled.append(fraction_best)

            if verbose:
                print(f"{step} {fraction_best:.3f}")

            if exp:
                sampled_labels = labels[list(greedy_sampled_idx)]
                sampled_sum_best = (
                    sampled_labels.sort()[0][-n_top_k_percent:].sum().item()
                )
                sampled_best_value = sampled_labels.max().item()

                exp.log_metric("fraction_best", fraction_best, step * batch_size)
                exp.log_metric("best_value", sampled_best_value, step * batch_size)
                exp.log_metric(
                    "best_value_ratio",
                    sampled_best_value / best_value,
                    step * batch_size,
                )
                exp.log_metric(
                    "best_values_ratio", sampled_sum_best / sum_best, step * batch_size
                )

            if fraction_best == 1.0:
                break

            if step % retrain_every == 0:
                train_model(
                    model,
                    inputs[list(sampled_idx)],
                    labels[list(sampled_idx)],
                    n_epochs,
                    batch_size,
                )
            else:
                if partial_train_func:
                    partial_train_func(
                        model,
                        inputs[list(acquire_samples)],
                        labels[list(acquire_samples)],
                        partial_train_steps,
                    )

            if save_key:
                save_fname = get_path(
                    __file__, "..", "..", "models_nathan", save_key, step
                )

                if "de" in save_key:
                    save_checkpoint(f"{save_fname}.pth", model)
                elif "bnn" in save_key:
                    pyro.get_param_store().save(f"{save_fname}.params")

        assert (len(sampled_idx) == min(len(labels), batch_size * n_batches)) or (
            fraction_best == 1.0
        )
    except KeyboardInterrupt:
        pass

    return model, SVI


def get_model_uniform(*args, **kwargs):
    pass


def acquire_batch_uniform(
    model: ModelType,
    inputs: InputType,
    sampled_labels: LabelType,
    sampled_idx: Set[int],
    batch_size: int,
    exp: Optional = None,
) -> List[int]:
    unused_idx = [i for i in range(len(inputs)) if i not in sampled_idx]
    np.random.shuffle(unused_idx)
    return unused_idx[:batch_size]


def train_model_uniform(*args, **kwargs):
    pass


def get_model_nn(n_inputs: int = 512, batch_size: int = 200, device: Optional = None):
    device = device or "cpu"

    model = nn.Sequential(
        nn.Linear(n_inputs, N_HIDDEN),
        getattr(nn, NON_LINEARITY)(),
        nn.Linear(N_HIDDEN, 1),
    ).to(device)

    def init_weights(module):
        if isinstance(module, nn.Linear):
            torch.nn.init.kaiming_normal_(
                module.weight.data, mode="fan_out", nonlinearity="relu"
            )

    model.apply(init_weights)
    model.train()
    return model


def acquire_batch_nn_greedy(
    model: ModelType,
    inputs: InputType,
    sampled_labels: LabelType,
    sampled_idx: Set[int],
    batch_size: int,
    exp: Optional = None,
) -> List[int]:
    # I'm predicting on the entire data set each time even though we only need preds on the
    # un-acquired data; keeping track of the indices is easier this way, though if it's too
    # slow, I'm sure you could change this
    model.eval()
    preds = model(inputs).squeeze()

    if isinstance(preds, torch.Tensor):
        preds = preds.detach().cpu().numpy()

    sorted_idx = np.argsort(preds)
    sorted_idx = [i for i in sorted_idx if i not in sampled_idx]
    acquire_samples = sorted_idx[-batch_size:]  # sorted smallest first
    return acquire_samples


def train_model_nn(model, inputs, labels, n_epochs, batch_size):
    data = TensorDataset(inputs, labels)
    loader = DataLoader(data, batch_size=batch_size, shuffle=True)
    optimizer = torch.optim.Adam(model.parameters())
    loss_func = nn.MSELoss()

    model.train()
    for epoch in range(n_epochs):
        for batch in loader:
            inputs, labels = batch
            optimizer.zero_grad()

            predictions = model(inputs).squeeze()
            loss = loss_func(predictions, labels)
            loss.backward()
            optimizer.step()
    model.eval()


def get_model_bnn(
    n_inputs: int = 512,
    batch_size: int = 200,
    prior_mean: float = 0,
    prior_std: float = 1.0,
    device=None,
):
    device = device or "cpu"
    model = nn.Sequential(
        nn.Linear(n_inputs, N_HIDDEN),
        getattr(nn, NON_LINEARITY)(),
        nn.Linear(N_HIDDEN, 1),
    ).to(device)

    priors = lambda: normal_priors(model, prior_mean, prior_std)
    variational_dists = lambda: normal_variationals(model, prior_mean, prior_std)

    bnn_model = make_bnn_model(model, priors, batch_size=batch_size)
    guide = make_guide(model, variational_dists)
    return bnn_model, guide


def get_model_bnn_laplace(
    n_inputs: int = 512,
    batch_size: int = 200,
    prior_mean: float = 0,
    prior_std: float = 0.05,
    device=None,
):
    device = device or "cpu"
    model = nn.Sequential(
        nn.Linear(n_inputs, N_HIDDEN),
        getattr(nn, NON_LINEARITY)(),
        nn.Linear(N_HIDDEN, 1),
    ).to(device)

    priors = lambda: laplace_priors(model, prior_mean, prior_std)
    variational_dists = lambda: laplace_variationals(model, prior_mean, prior_std)

    bnn_model = make_bnn_model(model, priors, batch_size=batch_size)
    guide = make_guide(model, variational_dists)
    return bnn_model, guide


def get_model_bnn_extended_gamma(
    n_inputs: int = 512,
    batch_size: int = 200,
    prior_mean: float = 0,
    prior_std: float = 0.05,
    device=None,
):
    device = device or "cpu"
    model = nn.Sequential(
        nn.Linear(n_inputs, N_HIDDEN),
        getattr(nn, NON_LINEARITY)(),
        nn.Linear(N_HIDDEN, 1),
    ).to(device)

    priors = lambda: extended_gamma_priors(model, prior_mean, prior_std)
    variational_dists = lambda: extended_gamma_variationals(
        model, prior_mean, prior_std
    )

    bnn_model = make_bnn_model(model, priors, batch_size=batch_size)
    guide = make_guide(model, variational_dists)
    return bnn_model, guide


def acquire_batch_ei(
    model,
    inputs: InputType,
    sampled_labels: LabelType,
    sampled_idx: Set[int],
    batch_size: int,
    exp: Optional = None,
    n_bnn_samples: int = 50,
    **unused_kwargs,
) -> List[int]:
    if isinstance(model, Sequence):  # bnn
        bnn_model, guide = model
        preds = bnn_predict(guide, inputs, n_samples=n_bnn_samples)
        preds = preds.mean(axis=0)
        sorted_idx = np.argsort(preds)
        sorted_idx = [i for i in sorted_idx if i not in sampled_idx]
        acquire_samples = sorted_idx[-batch_size:]  # sorted smallest first
    else:  # deep ensemble
        with torch.no_grad():
            means, variances = model(inputs, individual_predictions=False)

        acquire_samples = [
            i for i in means.sort(descending=True)[1].tolist() if i not in sampled_idx
        ]
        acquire_samples = acquire_samples[:batch_size]

    return acquire_samples


def acquire_batch_pdts(
    model,
    inputs: InputType,
    sampled_labels: LabelType,
    sampled_idx: Set[int],
    batch_size: int,
    exp: Optional = None,
    kernel: Optional[Callable] = None,
    preds_multiplier: float = 2.0,
) -> Set[int]:
    bnn_model, guide = model
    batch = []
    acquirable_idx = list(set(range(len(inputs))).difference(sampled_idx))

    for _ in range(batch_size):
        with torch.no_grad():
            preds = guide()(inputs[acquirable_idx])

        acquire_idx = preds.argmax().item()
        acquire_idx = acquirable_idx[acquire_idx]

        batch.append(acquire_idx)
        acquirable_idx.remove(acquire_idx)

        if not acquirable_idx:
            break

    assert len(batch) == batch_size or not acquirable_idx
    return batch


def acquire_batch_hsic_mean_std(
    model,
    inputs: InputType,
    sampled_labels: LabelType,
    sampled_idx: Set[int],
    batch_size: int,
    n_points_parallel: int = 100,
    exp: Optional = None,
    kernel: Optional[Callable] = None,
    hsic_coeff: float = 150.0,
    preds_multiplier: float = 2.0,
    metric: str = "mu / sigma - hsic",
) -> List[int]:
    n_preds = int(preds_multiplier * batch_size)
    bnn_model, guide = model

    with torch.no_grad():
        preds = [torch.unsqueeze(guide()(inputs).squeeze(), 0) for _ in range(n_preds)]
    preds = torch.cat(preds)

    mean = preds.mean(dim=0)
    std = preds.std(dim=0)

    acquirable_idx = set(range(len(mean))).difference(sampled_idx)

    best_metric = -float("inf")
    best_idx = None

    # pick the first point to maximize `metric` but ignoring hsic
    hsic_term_idx = max(metric.rfind("-"), metric.rfind("+"))
    assert "hsic" in metric[hsic_term_idx:], metric[hsic_term_idx:]

    for idx in acquirable_idx:
        mu = mean[idx]
        sigma = std[idx]
        point_metric = eval(metric[:hsic_term_idx])
        if point_metric > best_metric:
            best_metric = point_metric
            best_idx = idx

    batch = [best_idx]
    acquirable_idx.remove(best_idx)

    while len(batch) < batch_size:
        best_idx = None
        best_batch_metric = -float("inf")

        batch_stats = precompute_batch_hsic_stats(preds, batch, kernel)

        all_hsics = []

        for next_points in torch.tensor(list(acquirable_idx)).split(n_points_parallel):
            hsics = compute_point_hsics(preds, next_points, *batch_stats, kernel)
            idx = hsics.argmin()
            hsic = hsic_coeff * hsics[idx]
            idx = next_points[idx]

            all_hsics.append(hsics.cpu().numpy())

            mu = mean[idx]
            sigma = std[idx]

            batch_metric = eval(metric)

            if batch_metric > best_batch_metric:
                best_batch_metric = batch_metric
                best_idx = idx.item()

        batch.append(best_idx)
        acquirable_idx.remove(best_idx)

        all_hsics = np.concatenate(all_hsics)

        if exp:
            exp.log_multiple_metrics(
                {"hsic_mean": np.mean(all_hsics), "hsic_std": np.std(all_hsics)},
                step=len(sampled_idx) + len(batch),
            )

        if not acquirable_idx:
            break
    return batch


def acquire_batch_hsic_pdts(
    model,
    inputs: InputType,
    sampled_labels: LabelType,
    sampled_idx: Set[int],
    batch_size: int,
    n_points_parallel: int = 100,
    exp: Optional = None,
    kernel: Optional[Callable] = None,
    preds_multiplier: float = 2.0,
    pdts_multiplier: float = 2.0,
) -> List[int]:

    acquirable_idx = acquire_batch_pdts(
        model,
        inputs,
        sampled_labels,
        sampled_idx,
        int(batch_size * pdts_multiplier),
        exp,
        kernel,
    )

    n_preds = int(preds_multiplier * batch_size)
    bnn_model, guide = model

    with torch.no_grad():
        preds = [torch.unsqueeze(guide()(inputs).squeeze(), 0) for _ in range(n_preds)]
    preds = torch.cat(preds)

    batch = [acquirable_idx.pop()]

    for _ in range(batch_size - 1):
        best_idx = None
        min_hsic = float("inf")

        batch_stats = precompute_batch_hsic_stats(preds, batch, kernel)

        all_hsics = []

        for next_points in torch.tensor(list(acquirable_idx)).split(n_points_parallel):
            hsics = compute_point_hsics(preds, next_points, *batch_stats, kernel)
            idx = hsics.argmin()
            hsic = hsics[idx]
            idx = next_points[idx]

            all_hsics.append(hsics.cpu().numpy())

            if hsic < min_hsic:
                min_hsic = hsic
                best_idx = idx.item()

        batch.append(best_idx)
        acquirable_idx.remove(best_idx)

        all_hsics = np.concatenate(all_hsics)

        if exp:
            exp.log_multiple_metrics(
                {
                    "hsic_mean": np.mean(all_hsics),
                    "hsic_std": np.std(all_hsics),
                    "hsic_min": min_hsic,
                },
                step=len(sampled_idx) + len(batch),
            )

        if not acquirable_idx:
            break

    assert (len(batch) == batch_size) or not acquirable_idx, len(batch)
    return batch


def acquire_batch_mves(
    model,
    inputs: InputType,
    sampled_labels: LabelType,
    sampled_idx: Set[int],
    batch_size: int,
    n_points_parallel: int = 100,
    exp: Optional = None,
    kernel: Optional[Callable] = None,
    mi_estimator: str = "HSIC",
    n_max_dist_points: int = 1,
) -> List[int]:
    return acquire_batch_es(
        model,
        inputs,
        sampled_labels,
        sampled_idx,
        batch_size,
        n_points_parallel,
        exp,
        kernel,
        mi_estimator,
        max_value_es=True,
        n_max_dist_points=n_max_dist_points,
    )


def acquire_batch_es(
    model,
    inputs: InputType,
    sampled_labels: LabelType,
    sampled_idx: Set[int],
    batch_size: int,
    n_points_parallel: int = 100,
    exp: Optional = None,
    kernel: Optional[Callable] = None,
    mi_estimator: str = "HSIC",
    max_value_es: bool = False,
    n_max_dist_points: int = 1,
) -> List[int]:

    acquirable_idx = set(range(len(inputs))).difference(sampled_idx)

    if isinstance(model, Sequence):
        n_preds = 250
        bnn_model, guide = model

        with torch.no_grad():
            preds = torch.stack([guide()(inputs).squeeze() for _ in range(n_preds)])
    else:
        with torch.no_grad():
            means, variances = model(inputs)
        preds = means
        n_preds = len(means)

    if max_value_es:
        max_dist = preds.sort(dim=1, descending=True)[0][:, :n_max_dist_points]
    else:
        max_idx = preds.sort(dim=1, descending=True)[1][:, :n_max_dist_points]
        max_dist = inputs[max_idx]

    acquirable_idx = list(acquirable_idx)
    batch = []

    if mi_estimator == "HSIC":
        max_batch_dist = max_dist

        for _ in range(batch_size):
            all_mi = total_hsic_batched(max_batch_dist, preds, kernel, acquirable_idx)
            best_idx = acquirable_idx[all_mi.argmax().item()]
            acquirable_idx.remove(best_idx)
            batch.append(best_idx)

            if not max_value_es:
                # the input distribution has vector samples instead of scalars,
                # so we can't combine everything into one tensor

                if isinstance(max_batch_dist, list):
                    max_batch_dist[1] = torch.cat(
                        (max_batch_dist[1], preds[:, best_idx : best_idx + 1]), dim=-1
                    )
                else:  # set things up the first time
                    max_batch_dist = [max_batch_dist, preds[:, best_idx : best_idx + 1]]

            if exp:
                exp.log_multiple_metrics(
                    {
                        "mi_mean": all_mi.mean().item(),
                        "mi_std": all_mi.std().item(),
                        "mi_max": all_mi.max().item(),
                    },
                    step=len(sampled_idx) + len(batch),
                )
    elif mi_estimator == "LNC":
        if not max_value_es:
            assert False, "LNC not supported for ES, only MVES."

        max_batch_dist = max_dist.cpu().numpy()
        preds = preds.cpu().numpy()

        for _ in range(batch_size):
            all_mi = []

            for idx in acquirable_idx:
                all_mi.append(
                    estimate_mi(
                        np.concatenate(
                            (max_batch_dist, preds[:, idx : idx + 1]), axis=-1
                        ).T
                    )
                )

            all_mi = np.array(all_mi)

            best_idx = acquirable_idx[all_mi.argmax()]
            acquirable_idx.remove(best_idx)
            batch.append(best_idx)
            max_batch_dist = np.concatenate(
                (max_batch_dist, preds[:, best_idx : best_idx + 1]), axis=-1
            )

            if exp:
                exp.log_multiple_metrics(
                    {
                        "mi_mean": all_mi.mean(),
                        "mi_std": all_mi.std(),
                        "mi_max": all_mi.max(),
                    },
                    step=len(sampled_idx) + len(batch),
                )
    else:
        assert False, f"Unrecognized MI estimation method {mi_estimator}."

    if exp:
        if not max_value_es:
            mode_count = (max_idx[:, 0] == max_idx[:, 0].mode()[0]).sum().item()
            selected_count = (max_idx[:, 0] == batch[0]).sum().item()

            exp.log_multiple_metrics(
                {
                    "mode_fraction": mode_count / n_preds,
                    "best_selected_fraction": selected_count / n_preds,
                },
                step=len(sampled_idx) + len(batch),
            )

    assert len(batch) in [
        batch_size,
        len(acquirable_idx),
    ], f"Bad batch length {len(batch)} for batch size {batch_size}."
    return batch


def hsic_mves_loss(
<<<<<<< HEAD
        X : torch.tensor, # (num_samples, ack_batch_size)
        opt_values_kernel_matrix : torch.tensor,
        kernel_fn,
=======
    params,
    X: torch.tensor,  # (num_samples, ack_batch_size)
    opt_values_kernel_matrix: torch.tensor,
    kernel_fn,
>>>>>>> 44ffafb4
):
    assert X.ndimension() == 2
    num_samples = X.shape[0]
    ack_batch_size = X.shape[1]

    assert opt_values_kernel_matrix.shape[0] == num_samples
    assert opt_values_kernel_matrix.shape[1] == num_samples

    if opt_values_kernel_matrix.ndimension() == 2:
        opt_values_kernel_matrix = opt_values_kernel_matrix.unsqueeze(-1)
    assert opt_values_kernel_matrix.ndimension() == 3
    assert opt_values_kernel_matrix.shape[2] == 1

    new_batch_matrix = kernel_fn(X, X)  # return is of shape (n=num_samples, n, 1)
    kernels = torch.cat([X, opt_values_kernel_matrix], dim=-1)

    return -hsic.total_hsic(kernels)


def acquire_batch_via_grad_mves(
    params,
    model_ensemble: nn.Module,
    opt_values: torch.tensor,
    input_shape: List[int],
    seed: torch.tensor = None,
    device: str = "cuda",
) -> torch.tensor:

    ack_batch_size = params.ack_batch_size
    if seed is None:
        input_tensor = torch.randn(
            [ack_batch_size] + input_shape, device=device, requires_grad=True
        )
    else:
        assert seed.shape[0] == ack_batch_size
        input_tensor = torch.tensor(seed, device=device, requires_grad=True)

    optim = torch.optim.Adam([input_tensor], lr=params.input_opt_lr)
    kernel_fn = getattr(hsic, "two_vec_" + params.mves_kernel_fn)
    opt_kernel_matrix = kernel_fn(
        opt_values, opt_values
    )  # return is of shape (n=num_samples, n, 1)

    for step_iter in params.input_opt_num_iter:
<<<<<<< HEAD
        preds = model_ensemble(input_tensor, resize_at_end=True) # output should be (num_samples, ack_batch_size)
        loss = hsic_mves_loss(input_tensor, opt_kernel_matrix, kernel_fn)
        
=======
        preds = model_ensemble(
            input_tensor
        )  # output should be (num_samples, ack_batch_size)
        loss = hsic_mves_loss(params, input_tensor, opt_kernel_matrix, kernel_fn)

>>>>>>> 44ffafb4
        optim.zero_grad()
        loss.backward()
        optim.step()

    return input_tensor

def acquire_batch_mves_sid(
        params,
        model_ensemble : nn.Module,
        opt_values : torch.tensor,
        inputs : torch.tensor,
        device : str = "cuda",
)-> torch.tensor:

    ack_batch_size = params.ack_batch_size
    preds = model_ensemble(inputs, resize_at_end=True) # output should be (num_samples, ack_batch_size)
    max_pred_idx = set(preds.argmax(1).detach().cpu().numpy())


def acquire_batch_via_grad_ei(
    params,
    model_ensemble: nn.Module,
    input_shape: List[int],
    seed: torch.tensor = None,
    device: str = "cuda",
) -> torch.tensor:

    ack_batch_size = params.ack_batch_size
    if seed is None:
        input_tensor = torch.randn(
            [ack_batch_size] + input_shape, device=device, requires_grad=True
        )
    else:
        assert seed.shape[0] == ack_batch_size
        input_tensor = torch.tensor(seed, device=device, requires_grad=True)

<<<<<<< HEAD
    optim = torch.optim.Adam([input_tensor], lr=params.batch_opt_lr)
    kernel_fn = getattr(hsic, 'two_vec_' + params.mves_kernel_fn)
    opt_kernel_matrix = kernel_fn(opt_values, opt_values) # return is of shape (n=num_samples, n, 1)

    for step_iter in params.batch_opt_num_iter:
        preds = model_ensemble(input_tensor) # output should be (num_samples*ack_batch_size)
=======
    optim = torch.optim.Adam([input_tensor], lr=params.input_opt_lr)
    kernel_fn = getattr(hsic, "two_vec_" + params.mves_kernel_fn)
    opt_kernel_matrix = kernel_fn(
        opt_values, opt_values
    )  # return is of shape (n=num_samples, n, 1)

    for step_iter in params.input_opt_num_iter:
        preds = model_ensemble(
            input_tensor
        )  # output should be (num_samples, ack_batch_size)
>>>>>>> 44ffafb4
        loss = -torch.mean(preds)

        optim.zero_grad()
        loss.backward()
        optim.step()

    return input_tensor


def optimize_model_input(params, input_shape, model_ensemble, seed=None):
    ack_num_model_samples = params.ack_num_model_samples
    if seed is None:
        input_tensor = torch.randn(
            [ack_num_model_samples] + input_shape, device=device, requires_grad=True
        )
    else:
        assert seed.shape[0] == ack_num_model_samples
        input_tensor = torch.tensor(seed, device=device, requires_grad=True).unsqueeze(
            0
        )

    optim = torch.optim.Adam([input_tensor], lr=params.input_opt_lr)
    for step_iter in params.input_opt_num_iter:
        preds = model_ensemble(input_tensor)
        loss = -torch.sum(pred)

        optim.zero_grad()
        loss.backward()
        optim.step()

    return input_tensor


def acquire_batch_pi(
    model,
    inputs: InputType,
    sampled_labels: LabelType,
    sampled_idx: Set[int],
    batch_size: int,
    exp: Optional = None,
) -> List[int]:
    n_preds = 1000
    max_val = sampled_labels.max()
    bnn_model, guide = model

    batch = []
    acquirable_idx = list(set(range(len(inputs))).difference(sampled_idx))
    inputs = inputs[acquirable_idx]

    with torch.no_grad():
        preds = torch.stack([guide()(inputs).squeeze() for _ in range(n_preds)])

    prob_improvement = (preds > max_val).sum(dim=0).float() / n_preds

    batch = prob_improvement.sort(descending=True)[1][:batch_size].tolist()
    batch = [acquirable_idx[i] for i in batch]

    assert len(batch) == batch_size or not acquirable_idx
    return batch


def train_model_bnn(model, inputs, labels, n_epochs: int, batch_size: int):
    global SVI
    bnn_model, guide = model
    optimizer = pyro.optim.Adam({})
    pyro.clear_param_store()
    svi = pyro.infer.SVI(bnn_model, guide, optimizer, loss=pyro.infer.Trace_ELBO())
    if n_epochs == -1:
        n_steps = 10000000000000
    else:
        n_steps = int(len(inputs) / batch_size * n_epochs)
    SVI = svi
    train(svi, n_steps, inputs, labels)


def partial_train_model_bnn(model, inputs, labels, n_steps: int):
    global SVI
    if SVI is None:
        bnn_model, guide = model
        optimizer = pyro.optim.Adam({})
        svi = pyro.infer.SVI(bnn_model, guide, optimizer, loss=pyro.infer.Trace_ELBO())
        SVI = svi
    train(SVI, n_steps, inputs, labels)


def get_early_stopping(
    max_patience: int, threshold: float = 1.0
) -> Callable[[float], bool]:
    old_min = float("inf")
    patience = max_patience

    def early_stopping(metric: float) -> bool:
        nonlocal old_min
        nonlocal patience
        nonlocal max_patience
        if metric < threshold * old_min:
            old_min = metric
            patience = max_patience
        else:
            patience -= 1

        if patience == 0:
            return True
        return False

    return early_stopping


def train(
    svi,
    n_steps: int,
    inputs,
    labels,
    verbose: bool = False,
    max_patience: int = 3,
    n_steps_early_stopping: int = 300,
):
    losses = []
    early_stopping = get_early_stopping(max_patience)

    try:
        for step in range(n_steps):
            loss = svi.step(inputs, labels)
            losses.append(loss)
            if step % n_steps_early_stopping == 0:
                if verbose:
                    print(f"[S{step:04}] loss: {loss:,.0f}")

                stop_now = early_stopping(min(losses[-n_steps_early_stopping:]))
                if stop_now:
                    break
    except KeyboardInterrupt:
        pass
    return losses


def bnn_predict(guide: Callable, inputs: torch.Tensor, n_samples: int) -> np.ndarray:
    preds = []

    with torch.no_grad():
        for _ in range(n_samples):
            nn_sample = guide()
            nn_sample.eval()
            preds.append(nn_sample(inputs).cpu().squeeze().numpy())
    return np.array(preds)


def optimize_inputs(
    inputs,
    input_optimizer,
    model,
    n_steps: int,
    constrain_every: Optional[int] = None,
    bounds=None,
):
    constrain_every = np.inf if constrain_every is None else constrain_every

    def _optimize_inputs():
        if bounds is not None and step % constrain_every == 0:
            for i in range(len(bounds)):
                inputs.data[:, i].clamp_(*bounds[i])

        input_optimizer.zero_grad()
        output = model(inputs)
        # don't know if we should need `retain_graph`; there might
        # be something better I should be doing...
        (-output).backward(torch.ones_like(output), retain_graph=True)

    for step in range(n_steps):
        input_optimizer.step(_optimize_inputs())

    if bounds is not None:
        for i in range(len(bounds)):
            inputs.data[:, i].clamp_(*bounds[i])<|MERGE_RESOLUTION|>--- conflicted
+++ resolved
@@ -930,16 +930,9 @@
 
 
 def hsic_mves_loss(
-<<<<<<< HEAD
         X : torch.tensor, # (num_samples, ack_batch_size)
         opt_values_kernel_matrix : torch.tensor,
         kernel_fn,
-=======
-    params,
-    X: torch.tensor,  # (num_samples, ack_batch_size)
-    opt_values_kernel_matrix: torch.tensor,
-    kernel_fn,
->>>>>>> 44ffafb4
 ):
     assert X.ndimension() == 2
     num_samples = X.shape[0]
@@ -984,17 +977,9 @@
     )  # return is of shape (n=num_samples, n, 1)
 
     for step_iter in params.input_opt_num_iter:
-<<<<<<< HEAD
         preds = model_ensemble(input_tensor, resize_at_end=True) # output should be (num_samples, ack_batch_size)
         loss = hsic_mves_loss(input_tensor, opt_kernel_matrix, kernel_fn)
         
-=======
-        preds = model_ensemble(
-            input_tensor
-        )  # output should be (num_samples, ack_batch_size)
-        loss = hsic_mves_loss(params, input_tensor, opt_kernel_matrix, kernel_fn)
-
->>>>>>> 44ffafb4
         optim.zero_grad()
         loss.backward()
         optim.step()
@@ -1031,25 +1016,12 @@
         assert seed.shape[0] == ack_batch_size
         input_tensor = torch.tensor(seed, device=device, requires_grad=True)
 
-<<<<<<< HEAD
     optim = torch.optim.Adam([input_tensor], lr=params.batch_opt_lr)
     kernel_fn = getattr(hsic, 'two_vec_' + params.mves_kernel_fn)
     opt_kernel_matrix = kernel_fn(opt_values, opt_values) # return is of shape (n=num_samples, n, 1)
 
     for step_iter in params.batch_opt_num_iter:
-        preds = model_ensemble(input_tensor) # output should be (num_samples*ack_batch_size)
-=======
-    optim = torch.optim.Adam([input_tensor], lr=params.input_opt_lr)
-    kernel_fn = getattr(hsic, "two_vec_" + params.mves_kernel_fn)
-    opt_kernel_matrix = kernel_fn(
-        opt_values, opt_values
-    )  # return is of shape (n=num_samples, n, 1)
-
-    for step_iter in params.input_opt_num_iter:
-        preds = model_ensemble(
-            input_tensor
-        )  # output should be (num_samples, ack_batch_size)
->>>>>>> 44ffafb4
+        preds = model_ensemble(input_tensor, resize_at_end=True) # output should be (num_samples*ack_batch_size)
         loss = -torch.mean(preds)
 
         optim.zero_grad()
