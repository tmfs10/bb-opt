import os
import gc
import sys
import numpy as np
import pandas as pd
from sklearn.model_selection import train_test_split
from rdkit.Chem import MolFromSmiles
from rdkit.Chem.AllChem import GetMorganFingerprintAsBitVect as get_fingerprint
import torch
from tqdm import tnrange, trange
import torch.nn as nn
from torch.utils.data import TensorDataset, DataLoader
import pyro
import pyro.optim
from pyro.distributions import (
    Normal,
    TransformedDistribution,
    InverseAutoregressiveFlow,
    TorchDistribution,
    Bernoulli,
    Laplace,
    Gamma,
)
from typing import (
    Union,
    Tuple,
    Optional,
    Callable,
    Dict,
    Set,
    List,
    Any,
    Iterable,
    Sequence,
)
import pickle
from bb_opt.src.hsic import (
    dimwise_mixrq_kernels,
    dimwise_mixrbf_kernels,
    precompute_batch_hsic_stats,
    compute_point_hsics,
    total_hsic,
    total_hsic_with_batch,
)
import bb_opt.src.hsic as hsic
from bb_opt.src.knn_mi import estimate_mi
from bb_opt.src.utils import get_path, save_checkpoint
from bb_opt.src import reparam_trainer as reparam


N_HIDDEN = 100
NON_LINEARITY = "ReLU"
SVI = None

InputType = torch.Tensor
LabelType = torch.Tensor
ModelType = Callable[[InputType], LabelType]


def ExtendedGamma(shape, scale, ndimension=0):
    device = "cuda" if scale.is_cuda else "cpu"
    beta = 1 / scale
    sign = pyro.sample("signX", Bernoulli(torch.tensor(0.5, device=device)))
    sign = sign * 2 - 1
    return sign * pyro.sample("egX", Gamma(shape, beta).independent(ndimension))


def normal_priors(
    model: torch.nn.Module, mean: float = 0., std: float = 1.
) -> Dict[str, TorchDistribution]:
    priors = {}
    for name, param in model.named_parameters():
        priors[name] = Normal(
            torch.full_like(param, fill_value=mean),
            torch.full_like(param, fill_value=std),
        ).independent(param.ndimension())

    return priors


def laplace_priors(
    model: torch.nn.Module, mean: float = 0., b: float = 1.
) -> Dict[str, TorchDistribution]:
    priors = {}
    for name, param in model.named_parameters():
        priors[name] = Laplace(
            torch.full_like(param, fill_value=mean),
            torch.full_like(param, fill_value=b),
        ).independent(param.ndimension())

    return priors


def extended_gamma_priors(
    model: torch.nn.Module, mean: float = 0., std: float = 1.
) -> Dict[str, TorchDistribution]:
    priors = {}
    for name, param in model.named_parameters():

        def fn(*args, **kwargs):
            return ExtendedGamma(
                torch.full_like(param, fill_value=mean),
                torch.full_like(param, fill_value=std),
                param.ndimension(),
            )

        priors[name] = fn
    return priors


class SpikeSlabNormal(TorchDistribution):
    def __init__(self, param, std1: float = 0.03, std2: float = 2, alpha: float = 0.7):
        super().__init__(event_shape=param.shape)
        self.normal1 = Normal(
            torch.zeros_like(param), torch.ones_like(param) * std1
        ).independent(param.ndimension())

        self.normal2 = Normal(
            torch.zeros_like(param), torch.ones_like(param) * std2
        ).independent(param.ndimension())

        self.alpha = torch.tensor(alpha).to(param.device)
        self.bernoulli = Bernoulli(self.alpha)

        # self.batch_shape = self.normal1.batch_shape
        # self.event_shape = self.normal1.event_shape

    def sample(self, sample_shape=torch.Size([])):
        bernoullis = self.bernoulli.sample(sample_shape)
        bernoulli_inverse = (~bernoullis.byte()).float()
        sampled = bernoullis * self.normal1.sample(
            sample_shape
        ) + bernoulli_inverse * self.normal2.sample(sample_shape)
        print("SAMPLED")
        print(sampled)
        print()
        return sampled

    def log_prob(self, value):
        log_p1 = self.normal1.log_prob(value)
        log_p2 = self.normal2.log_prob(value)

        c = -torch.max(log_p1, log_p2)  # for numerical stability
        log_p = (
            self.alpha * (c + log_p1).exp() + (1 - self.alpha) * (c + log_p2).exp()
        ).log() - c

        return log_p


def spike_slab_priors(
    model: torch.nn.Module, std1: float = 0.03, std2: float = 2., alpha: float = 0.7
) -> Dict[str, TorchDistribution]:
    priors = {}
    for name, param in model.named_parameters():
        priors[name] = SpikeSlabNormal(param, std1, std2, alpha)

    return priors


def normal_variationals(
    model: torch.nn.Module, mean: float = 0., std: float = 1.
) -> Dict[str, TorchDistribution]:
    variational_dists = {}
    for name, param in model.named_parameters():
        location = pyro.param(f"g_{name}_location", torch.randn_like(param) + mean)
        log_scale = pyro.param(
            f"g_{name}_log_scale", torch.randn_like(param) + np.log(np.exp(std) - 1)
        )
        variational_dists[name] = Normal(
            location, torch.nn.Softplus()(log_scale)
        ).independent(param.ndimension())
    return variational_dists


def laplace_variationals(
    model: torch.nn.Module, mean: float = 0., b: float = 1.
) -> Dict[str, TorchDistribution]:
    variational_dists = {}
    for name, param in model.named_parameters():
        location = pyro.param(f"g_{name}_location", torch.randn_like(param) + mean)
        log_scale = pyro.param(
            f"g_{name}_log_scale", torch.randn_like(param) + np.log(np.exp(b) - 1)
        )
        variational_dists[name] = Laplace(
            location, torch.nn.Softplus()(log_scale)
        ).independent(param.ndimension())
    return variational_dists


def extended_gamma_variationals(
    model: torch.nn.Module, mean: float = 0., std: float = 1.
) -> Dict[str, TorchDistribution]:
    variational_dists = {}
    for name, param in model.named_parameters():
        location = pyro.param(f"g_{name}_location", torch.randn_like(param) + mean)
        log_scale = pyro.param(
            f"g_{name}_log_scale", torch.randn_like(param) + np.log(np.exp(std) - 1)
        )

        def fn(*args, **kwargs):
            return ExtendedGamma(
                location, torch.nn.Softplus()(log_scale), param.ndimension()
            )

        variational_dists[name] = fn


def iaf_variationals(
    model: torch.nn.Module, n_hidden: int
) -> Dict[str, TorchDistribution]:
    """
    Create IAF variational distributions from a standard normal base.
    """

    variational_dists = {}
    for name, param in model.named_paramters():
        location = torch.zeros_like(param)
        scale = torch.ones_like(param)
        base_dist = Normal(location, scale).independent(param.ndimension())

        iaf = InverseAutoregressiveFlow()

        variational_dists[name] = TransformedDistribution(base_dist, [iaf])


def make_bnn_model(
    model: torch.nn.Module,
    priors: Callable[[], Dict[str, TorchDistribution]],
    batch_size: int = 128,
) -> Callable:
    def bnn_model(inputs, labels):
        bnn = pyro.random_module("bnn", model, priors())
        nn_sample = bnn()
        nn_sample.train()  # train mode on
        with pyro.iarange("i", len(inputs), subsample_size=batch_size) as i:
            pred = nn_sample(inputs[i]).squeeze()
            pyro.sample(
                "obs", Normal(pred, torch.ones_like(pred)), obs=labels[i].squeeze()
            )

    return bnn_model


def make_guide(
    model: torch.nn.Module,
    variational_dists: Callable[[], Dict[str, TorchDistribution]],
) -> Callable:
    def guide(inputs=None, labels=None):
        bnn = pyro.random_module("bnn", model, variational_dists())
        nn_sample = bnn()
        nn_sample.train()
        return nn_sample

    return guide


def optimize(
    # TODO: how to do the typing for inputs to `get_model`? needs batch_size and device somewhere
    get_model: Callable[..., ModelType],
    # TODO: need a similar typing update for acquisition (some required args, can be any other optional ones too)
    acquisition_func: Callable[
        [ModelType, InputType, LabelType, Set[int], int], Iterable[int]
    ],
    train_model: Callable[[ModelType, InputType, LabelType], None],
    inputs: Union[torch.Tensor, np.ndarray],
    labels: Union[pd.Series, np.ndarray],
    top_k_percent: int = 1,
    batch_size: int = 256,
    n_epochs: int = 2,
    device: Optional[torch.device] = None,
    verbose: bool = False,
    exp: Optional = None,
    acquisition_args: Optional[dict] = None,
    n_batches: int = -1,
    retrain_every: int = 1,
    partial_train_steps: int = 10,
    partial_train_func: Optional[Callable] = None,
    save_key: str = "",
    acquisition_func_greedy: Optional[Callable] = None,
) -> np.ndarray:

    acquisition_args = acquisition_args or {}
    acquisition_func_greedy = acquisition_func_greedy or acquisition_func
    n_batches = n_batches if n_batches != -1 else int(np.ceil(len(labels) / batch_size))

    if isinstance(labels, pd.Series):
        labels = labels.values

    if not isinstance(inputs, torch.Tensor):
        inputs = torch.tensor(inputs).float()

    if device and inputs.device != device:
        inputs = inputs.to(device)

    n_top_k_percent = int(top_k_percent / 100 * len(labels))
    best_idx = set(labels.argsort()[-n_top_k_percent:])
    sum_best = np.sort(labels)[-n_top_k_percent:].sum()
    best_value = np.sort(labels)[-1]

    labels = torch.tensor(labels).float()
    if device and labels.device != device:
        labels = labels.to(device)

    try:
        model = get_model(
            n_inputs=inputs.shape[1], batch_size=batch_size, device=device
        )
        sampled_idx = set()
        fraction_best_sampled = []

        for step in range(n_batches):
            if step == 0:
                acquire_samples = acquire_batch_uniform(
                    model,
                    inputs,
                    labels[list(sampled_idx)],
                    sampled_idx,
                    batch_size,
                    exp=exp,
                )
            else:
                acquire_samples = acquisition_func(
                    model,
                    inputs,
                    labels[list(sampled_idx)],
                    sampled_idx,
                    batch_size,
                    exp=exp,
                    **acquisition_args,
                )

            acquire_samples_greedy = acquisition_func_greedy(
                model,
                inputs,
                labels[list(sampled_idx)],
                sampled_idx,
                batch_size,
                exp=exp,
                **acquisition_args,
            )

            greedy_sampled_idx = sampled_idx.copy()
            sampled_idx.update(acquire_samples)
            greedy_sampled_idx.update(acquire_samples_greedy)

            fraction_best = len(best_idx.intersection(greedy_sampled_idx)) / len(
                best_idx
            )
            fraction_best_sampled.append(fraction_best)

            if verbose:
                print(f"{step} {fraction_best:.3f}")

            if exp:
                sampled_labels = labels[list(greedy_sampled_idx)]
                sampled_sum_best = (
                    sampled_labels.sort()[0][-n_top_k_percent:].sum().item()
                )
                sampled_best_value = sampled_labels.max().item()

                exp.log_metric("fraction_best", fraction_best, step * batch_size)
                exp.log_metric("best_value", sampled_best_value, step * batch_size)
                exp.log_metric(
                    "best_value_ratio",
                    sampled_best_value / best_value,
                    step * batch_size,
                )
                exp.log_metric(
                    "best_values_ratio", sampled_sum_best / sum_best, step * batch_size
                )

            if fraction_best == 1.0:
                break

            if step % retrain_every == 0:
                train_model(
                    model,
                    inputs[list(sampled_idx)],
                    labels[list(sampled_idx)],
                    n_epochs,
                    batch_size,
                )
            else:
                if partial_train_func:
                    partial_train_func(
                        model,
                        inputs[list(acquire_samples)],
                        labels[list(acquire_samples)],
                        partial_train_steps,
                    )

            if save_key:
                save_fname = get_path(
                    __file__, "..", "..", "models_nathan", save_key, step
                )

                if "de" in save_key:
                    save_checkpoint(f"{save_fname}.pth", model)
                elif "bnn" in save_key:
                    pyro.get_param_store().save(f"{save_fname}.params")

        assert (len(sampled_idx) == min(len(labels), batch_size * n_batches)) or (
            fraction_best == 1.0
        )
    except KeyboardInterrupt:
        pass

    return model, SVI


def get_model_uniform(*args, **kwargs):
    pass


def acquire_batch_uniform(
    model: ModelType,
    inputs: InputType,
    sampled_labels: LabelType,
    sampled_idx: Set[int],
    batch_size: int,
    exp: Optional = None,
) -> List[int]:
    unused_idx = [i for i in range(len(inputs)) if i not in sampled_idx]
    np.random.shuffle(unused_idx)
    return unused_idx[:batch_size]


def train_model_uniform(*args, **kwargs):
    pass


def get_model_nn(n_inputs: int = 512, batch_size: int = 200, device: Optional = None):
    device = device or "cpu"

    model = nn.Sequential(
        nn.Linear(n_inputs, N_HIDDEN),
        getattr(nn, NON_LINEARITY)(),
        nn.Linear(N_HIDDEN, 1),
    ).to(device)

    def init_weights(module):
        if isinstance(module, nn.Linear):
            torch.nn.init.kaiming_normal_(
                module.weight.data, mode="fan_out", nonlinearity="relu"
            )

    model.apply(init_weights)
    model.train()
    return model


def acquire_batch_nn_greedy(
    model: ModelType,
    inputs: InputType,
    sampled_labels: LabelType,
    sampled_idx: Set[int],
    batch_size: int,
    exp: Optional = None,
) -> List[int]:
    # I'm predicting on the entire data set each time even though we only need preds on the
    # un-acquired data; keeping track of the indices is easier this way, though if it's too
    # slow, I'm sure you could change this
    model.eval()
    preds = model(inputs).squeeze()

    if isinstance(preds, torch.Tensor):
        preds = preds.detach().cpu().numpy()

    sorted_idx = np.argsort(preds)
    sorted_idx = [i for i in sorted_idx if i not in sampled_idx]
    acquire_samples = sorted_idx[-batch_size:]  # sorted smallest first
    return acquire_samples


def train_model_nn(model, inputs, labels, n_epochs, batch_size):
    data = TensorDataset(inputs, labels)
    loader = DataLoader(data, batch_size=batch_size, shuffle=True)
    optimizer = torch.optim.Adam(model.parameters())
    loss_func = nn.MSELoss()

    model.train()
    for epoch in range(n_epochs):
        for batch in loader:
            inputs, labels = batch
            optimizer.zero_grad()

            predictions = model(inputs).squeeze()
            loss = loss_func(predictions, labels)
            loss.backward()
            optimizer.step()
    model.eval()


def get_model_bnn(
    n_inputs: int = 512,
    batch_size: int = 200,
    prior_mean: float = 0,
    prior_std: float = 1.0,
    device=None,
):
    device = device or "cpu"
    model = nn.Sequential(
        nn.Linear(n_inputs, N_HIDDEN),
        getattr(nn, NON_LINEARITY)(),
        nn.Linear(N_HIDDEN, 1),
    ).to(device)

    priors = lambda: normal_priors(model, prior_mean, prior_std)
    variational_dists = lambda: normal_variationals(model, prior_mean, prior_std)

    bnn_model = make_bnn_model(model, priors, batch_size=batch_size)
    guide = make_guide(model, variational_dists)
    return bnn_model, guide


def get_model_bnn_laplace(
    n_inputs: int = 512,
    batch_size: int = 200,
    prior_mean: float = 0,
    prior_std: float = 0.05,
    device=None,
):
    device = device or "cpu"
    model = nn.Sequential(
        nn.Linear(n_inputs, N_HIDDEN),
        getattr(nn, NON_LINEARITY)(),
        nn.Linear(N_HIDDEN, 1),
    ).to(device)

    priors = lambda: laplace_priors(model, prior_mean, prior_std)
    variational_dists = lambda: laplace_variationals(model, prior_mean, prior_std)

    bnn_model = make_bnn_model(model, priors, batch_size=batch_size)
    guide = make_guide(model, variational_dists)
    return bnn_model, guide


def get_model_bnn_extended_gamma(
    n_inputs: int = 512,
    batch_size: int = 200,
    prior_mean: float = 0,
    prior_std: float = 0.05,
    device=None,
):
    device = device or "cpu"
    model = nn.Sequential(
        nn.Linear(n_inputs, N_HIDDEN),
        getattr(nn, NON_LINEARITY)(),
        nn.Linear(N_HIDDEN, 1),
    ).to(device)

    priors = lambda: extended_gamma_priors(model, prior_mean, prior_std)
    variational_dists = lambda: extended_gamma_variationals(
        model, prior_mean, prior_std
    )

    bnn_model = make_bnn_model(model, priors, batch_size=batch_size)
    guide = make_guide(model, variational_dists)
    return bnn_model, guide


def acquire_batch_ei(
    model,
    inputs: InputType,
    sampled_labels: LabelType,
    sampled_idx: Set[int],
    batch_size: int,
    exp: Optional = None,
    n_bnn_samples: int = 50,
    **unused_kwargs,
) -> List[int]:
    if isinstance(model, Sequence):
        if len(model) == 2:  # bnn
            bnn_model, guide = model
            preds = bnn_predict(guide, inputs, n_samples=n_bnn_samples)
            preds = preds.mean(axis=0)
            sorted_idx = np.argsort(preds)
            sorted_idx = [i for i in sorted_idx if i not in sampled_idx]
            acquire_samples = sorted_idx[-batch_size:]  # sorted smallest first
        else:  # reparam
            model, qz, e_dist, params = model
            e = reparam.generate_prior_samples(params.num_samples, e_dist)
            preds = reparam.predict(inputs, model, qz, e, device=inputs.device)
            preds = preds[:, :, 0].mean(1)

            acquire_samples = [
                i
                for i in preds.sort(descending=True)[1].tolist()
                if i not in sampled_idx
            ]
            acquire_samples = acquire_samples[:batch_size]
    else:  # deep ensemble
        with torch.no_grad():
            means, variances = model(inputs, individual_predictions=False)

        acquire_samples = [
            i for i in means.sort(descending=True)[1].tolist() if i not in sampled_idx
        ]
        acquire_samples = acquire_samples[:batch_size]

    return acquire_samples


def acquire_batch_pdts(
    model,
    inputs: InputType,
    sampled_labels: LabelType,
    sampled_idx: Set[int],
    batch_size: int,
    exp: Optional = None,
    kernel: Optional[Callable] = None,
    preds_multiplier: float = 2.0,
) -> Set[int]:
    bnn_model, guide = model
    batch = []
    acquirable_idx = list(set(range(len(inputs))).difference(sampled_idx))

    for _ in range(batch_size):
        with torch.no_grad():
            preds = guide()(inputs[acquirable_idx])

        acquire_idx = preds.argmax().item()
        acquire_idx = acquirable_idx[acquire_idx]

        batch.append(acquire_idx)
        acquirable_idx.remove(acquire_idx)

        if not acquirable_idx:
            break

    assert len(batch) == batch_size or not acquirable_idx
    return batch


def acquire_batch_hsic_mean_std(
    model,
    inputs: InputType,
    sampled_labels: LabelType,
    sampled_idx: Set[int],
    batch_size: int,
    n_points_parallel: int = 100,
    exp: Optional = None,
    kernel: Optional[Callable] = None,
    hsic_coeff: float = 150.0,
    preds_multiplier: float = 2.0,
    metric: str = "mu / sigma - hsic",
) -> List[int]:
    n_preds = int(preds_multiplier * batch_size)
    bnn_model, guide = model

    with torch.no_grad():
        preds = [torch.unsqueeze(guide()(inputs).squeeze(), 0) for _ in range(n_preds)]
    preds = torch.cat(preds)

    mean = preds.mean(dim=0)
    std = preds.std(dim=0)

    acquirable_idx = set(range(len(mean))).difference(sampled_idx)

    best_metric = -float("inf")
    best_idx = None

    # pick the first point to maximize `metric` but ignoring hsic
    hsic_term_idx = max(metric.rfind("-"), metric.rfind("+"))
    assert "hsic" in metric[hsic_term_idx:], metric[hsic_term_idx:]

    for idx in acquirable_idx:
        mu = mean[idx]
        sigma = std[idx]
        point_metric = eval(metric[:hsic_term_idx])
        if point_metric > best_metric:
            best_metric = point_metric
            best_idx = idx

    batch = [best_idx]
    acquirable_idx.remove(best_idx)

    while len(batch) < batch_size:
        best_idx = None
        best_batch_metric = -float("inf")

        batch_stats = precompute_batch_hsic_stats(preds, batch, kernel)

        all_hsics = []

        for next_points in torch.tensor(list(acquirable_idx)).split(n_points_parallel):
            hsics = compute_point_hsics(preds, next_points, *batch_stats, kernel)
            idx = hsics.argmin()
            hsic = hsic_coeff * hsics[idx]
            idx = next_points[idx]

            all_hsics.append(hsics.cpu().numpy())

            mu = mean[idx]
            sigma = std[idx]

            batch_metric = eval(metric)

            if batch_metric > best_batch_metric:
                best_batch_metric = batch_metric
                best_idx = idx.item()

        batch.append(best_idx)
        acquirable_idx.remove(best_idx)

        all_hsics = np.concatenate(all_hsics)

        if exp:
            exp.log_multiple_metrics(
                {"hsic_mean": np.mean(all_hsics), "hsic_std": np.std(all_hsics)},
                step=len(sampled_idx) + len(batch),
            )

        if not acquirable_idx:
            break
    return batch


def acquire_batch_hsic_pdts(
    model,
    inputs: InputType,
    sampled_labels: LabelType,
    sampled_idx: Set[int],
    batch_size: int,
    n_points_parallel: int = 100,
    exp: Optional = None,
    kernel: Optional[Callable] = None,
    preds_multiplier: float = 2.0,
    pdts_multiplier: float = 2.0,
) -> List[int]:

    acquirable_idx = acquire_batch_pdts(
        model,
        inputs,
        sampled_labels,
        sampled_idx,
        int(batch_size * pdts_multiplier),
        exp,
        kernel,
    )

    n_preds = int(preds_multiplier * batch_size)
    bnn_model, guide = model

    with torch.no_grad():
        preds = [torch.unsqueeze(guide()(inputs).squeeze(), 0) for _ in range(n_preds)]
    preds = torch.cat(preds)

    batch = [acquirable_idx.pop()]

    for _ in range(batch_size - 1):
        best_idx = None
        min_hsic = float("inf")

        batch_stats = precompute_batch_hsic_stats(preds, batch, kernel)

        all_hsics = []

        for next_points in torch.tensor(list(acquirable_idx)).split(n_points_parallel):
            hsics = compute_point_hsics(preds, next_points, *batch_stats, kernel)
            idx = hsics.argmin()
            hsic = hsics[idx]
            idx = next_points[idx]

            all_hsics.append(hsics.cpu().numpy())

            if hsic < min_hsic:
                min_hsic = hsic
                best_idx = idx.item()

        batch.append(best_idx)
        acquirable_idx.remove(best_idx)

        all_hsics = np.concatenate(all_hsics)

        if exp:
            exp.log_multiple_metrics(
                {
                    "hsic_mean": np.mean(all_hsics),
                    "hsic_std": np.std(all_hsics),
                    "hsic_min": min_hsic,
                },
                step=len(sampled_idx) + len(batch),
            )

        if not acquirable_idx:
            break

    assert (len(batch) == batch_size) or not acquirable_idx, len(batch)
    return batch


def acquire_batch_mves(
    model,
    inputs: InputType,
    sampled_labels: LabelType,
    sampled_idx: Set[int],
    batch_size: int,
    n_points_parallel: int = 100,
    exp: Optional = None,
    kernel: Optional[Callable] = None,
    mi_estimator: str = "HSIC",
    n_max_dist_points: int = 1,
    combine_max_dists: bool = True,
) -> List[int]:
    return acquire_batch_es(
        model,
        inputs,
        sampled_labels,
        sampled_idx,
        batch_size,
        n_points_parallel,
        exp,
        kernel,
        mi_estimator,
        max_value_es=True,
        n_max_dist_points=n_max_dist_points,
        combine_max_dists=combine_max_dists,
    )


def acquire_batch_es(
    model,
    inputs: InputType,
    sampled_labels: LabelType,
    sampled_idx: Set[int],
    batch_size: int,
    n_points_parallel: int = 100,
    exp: Optional = None,
    kernel: Optional[Callable] = None,
    mi_estimator: str = "HSIC",
    max_value_es: bool = False,
    n_max_dist_points: int = 1,
    combine_max_dists: bool = True,
) -> List[int]:

    acquirable_idx = set(range(len(inputs))).difference(sampled_idx)

    if isinstance(model, Sequence):
        if len(model) == 2:  # bnn
            n_preds = 250
            bnn_model, guide = model

            with torch.no_grad():
                preds = torch.stack([guide()(inputs).squeeze() for _ in range(n_preds)])
        else:  # reparam
            model, qz, e_dist, params = model
            e = reparam.generate_prior_samples(
                params.num_samples, e_dist, device=inputs.device
            )
            preds = reparam.predict(inputs, model, qz, e, device=inputs.device)
            preds = preds[:, :, 0].transpose(1, 0)
    else:
        with torch.no_grad():
            means, variances = model(inputs)
        preds = means
        n_preds = len(means)

    if max_value_es:
        if combine_max_dists:
            max_dist = preds.sort(dim=1, descending=True)[0][:, :n_max_dist_points]
        else:
            means = preds.mean(0)
            max_idx = means.sort(descending=True)[1][:n_max_dist_points]
            max_dist = preds[:, max_idx]
    else:
        max_idx = preds.sort(dim=1, descending=True)[1][:, :n_max_dist_points]
        max_dist = inputs[max_idx]

    acquirable_idx = list(acquirable_idx)
    batch = []

    if mi_estimator == "HSIC":
        batch_dists = None
        for _ in range(batch_size):
            all_mi = total_hsic_with_batch(
                max_dist, batch_dists, preds, kernel, acquirable_idx
            )
            best_idx = acquirable_idx[all_mi.argmax().item()]
            acquirable_idx.remove(best_idx)
            batch.append(best_idx)

            if batch_dists is None:
                batch_dists = preds[:, best_idx : best_idx + 1]
            else:
                batch_dists = torch.cat(
                    (batch_dists, preds[:, best_idx : best_idx + 1]), dim=1
                )

            if exp:
                exp.log_multiple_metrics(
                    {
                        "mi_mean": all_mi.mean().item(),
                        "mi_std": all_mi.std().item(),
                        "mi_max": all_mi.max().item(),
                    },
                    step=len(sampled_idx) + len(batch),
                )
    elif mi_estimator == "LNC":
        if not max_value_es:
            assert False, "LNC not supported for ES, only MVES."

        assert (
            False
        ), "Update to do MI with batch properly (as for HSIC above) before use."

        max_batch_dist = max_dist.cpu().numpy()
        preds = preds.cpu().numpy()

        for _ in range(batch_size):
            all_mi = []

            for idx in acquirable_idx:
                all_mi.append(
                    estimate_mi(
                        np.concatenate(
                            (max_batch_dist, preds[:, idx : idx + 1]), axis=-1
                        ).T
                    )
                )

            all_mi = np.array(all_mi)

            best_idx = acquirable_idx[all_mi.argmax()]
            acquirable_idx.remove(best_idx)
            batch.append(best_idx)
            max_batch_dist = np.concatenate(
                (max_batch_dist, preds[:, best_idx : best_idx + 1]), axis=-1
            )

            if exp:
                exp.log_multiple_metrics(
                    {
                        "mi_mean": all_mi.mean(),
                        "mi_std": all_mi.std(),
                        "mi_max": all_mi.max(),
                    },
                    step=len(sampled_idx) + len(batch),
                )
    else:
        assert False, f"Unrecognized MI estimation method {mi_estimator}."

    if exp:
        if not max_value_es:
            mode_count = (max_idx[:, 0] == max_idx[:, 0].mode()[0]).sum().item()
            selected_count = (max_idx[:, 0] == batch[0]).sum().item()

            exp.log_multiple_metrics(
                {
                    "mode_fraction": mode_count / n_preds,
                    "best_selected_fraction": selected_count / n_preds,
                },
                step=len(sampled_idx) + len(batch),
            )

    assert len(batch) in [
        batch_size,
        len(acquirable_idx),
    ], f"Bad batch length {len(batch)} for batch size {batch_size}."
    return batch


def hsic_mves_loss(
    X : torch.tensor, # (num_samples, ack_batch_size)
    opt_values_kernel_matrix : torch.tensor,
    kernel_fn,
    do_mean=False
):
    assert X.ndimension() == 2
    num_samples = X.shape[0]
    ack_batch_size = X.shape[1]

    assert opt_values_kernel_matrix.shape[0] == num_samples
    assert opt_values_kernel_matrix.shape[1] == num_samples

    if opt_values_kernel_matrix.ndimension() == 2:
        opt_values_kernel_matrix = opt_values_kernel_matrix.unsqueeze(-1)
    assert opt_values_kernel_matrix.ndimension() == 3
    assert opt_values_kernel_matrix.shape[2] == 1

    new_batch_matrix = kernel_fn(X, X, do_mean=do_mean)  # return is of shape (n=num_samples, n, 1)
    kernels = torch.cat([new_batch_matrix, opt_values_kernel_matrix], dim=-1)

    return -hsic.total_hsic(kernels)


def acquire_batch_via_grad_mves(
    params,
    model_ensemble: Callable[[torch.tensor], torch.tensor],
    input_shape: List[int],
    opt_values: torch.tensor, # (num_samples, preds)
    ack_batch_size,
    do_mean=False,
    seed: torch.tensor = None,
    jupyter: bool = False,
) -> torch.tensor:

    print('mves: ack_batch_size', ack_batch_size)
    if seed is None:
        input_tensor = torch.randn([ack_batch_size] + input_shape, device=params.device, requires_grad=True)
    else:
        assert seed.shape[0] == ack_batch_size
        input_tensor = torch.tensor(seed, device=device, requires_grad=True)

    optim = torch.optim.Adam([input_tensor], lr=params.input_opt_lr)
    kernel_fn = getattr(hsic, "two_vec_" + params.mves_kernel_fn)
    opt_kernel_matrix = kernel_fn(opt_values, opt_values, do_mean=do_mean)  # shape (n=num_samples, n, 1)
    if jupyter:
        progress = tnrange(params.batch_opt_num_iter)
    else:
        progress = trange(params.batch_opt_num_iter)

    for step_iter in progress:
        preds = model_ensemble(input_tensor) # (ack_batch_size, num_samples)
        assert preds.ndimension() == 2
        preds = preds.transpose(0, 1)
        assert opt_kernel_matrix.shape[0] == preds.shape[0], str(opt_kernel_matrix.shape) + "[0] == " + str(preds.shape) + "[0]"
        loss = hsic_mves_loss(preds, opt_kernel_matrix, kernel_fn, do_mean)
        postfix = {'loss' : loss.item()}
        progress.set_postfix(postfix)

        optim.zero_grad()
        loss.backward()
        optim.step()

    return input_tensor.detach()


def ei_diversity_selection_hsic(
    params,
    preds, #(num_samples, num_candidate_points)
    skip_idx_ei,
    num_ei=100,
    device = 'cuda',
    ucb=False,
):
    ack_batch_size = params.ack_batch_size
    kernel_fn = getattr(hsic, params.mves_kernel_fn)

    ei = preds.mean(dim=0).view(-1).cpu().numpy()
    ei_sortidx = np.argsort(ei)
    temp = []
    for idx in ei_sortidx[::-1]:
        if idx not in skip_idx_ei:
            temp += [idx]
        if len(temp) == num_ei:
            break
    ei_sortidx = np.array(temp)
    ei = ei[ei_sortidx]
    ei -= ei.min().item()
    preds = preds[:, ei_sortidx]

    chosen_org_idx = [ei_sortidx[-1]]

    chosen_idx = [num_ei-1]
    batch_dist_matrix = hsic.sqdist(preds[:, -1].unsqueeze(-1)) # (n, n, 1)
    self_kernel_matrix = kernel_fn(batch_dist_matrix).detach().repeat([1, 1, 2])
    normalizer = torch.log(hsic.total_hsic(self_kernel_matrix))

    all_dist_matrix = hsic.sqdist(preds) # (n, n, m)
    all_kernel_matrix = kernel_fn(all_dist_matrix) # (n, n, m)
    self_kernel_matrix = all_kernel_matrix.permute([2, 0, 1]).unsqueeze(-1).repeat([1, 1, 1, 2]) # (m, n, n, 2)
    hsic_var = hsic.total_hsic_parallel(self_kernel_matrix)
    hsic_logvar = torch.log(hsic_var).view(-1)

    while len(chosen_idx) < ack_batch_size:
        if ucb:
            dist_matrix = all_dist_matrix + batch_dist_matrix
            kernel_matrix = kernel_fn(dist_matrix).detach().permute([2, 0, 1]).unsqueeze(-1).repeat([1, 1, 1, 2]) # (m, n, n, 2)
            hsic_covar = hsic.total_hsic_parallel(kernel_matrix).detach()
        else:
            a = len(chosen_idx)
            m = all_kernel_matrix.shape[-1]
            kernel_matrix = all_kernel_matrix[:, :, chosen_idx].unsqueeze(-1).repeat([1, 1, 1, m]).permute([3, 0, 1, 2]) # (m, n, n, a)
            kernel_matrix = torch.cat([kernel_matrix, all_kernel_matrix.permute([2, 0 ,1]).unsqueeze(-1)], dim=-1)
            hsic_covar = hsic.total_hsic_parallel(kernel_matrix).detach()

        normalizer = torch.exp((hsic_logvar + hsic_logvar[chosen_idx].sum())/(len(chosen_idx)+1))
        hsic_corr = hsic_covar/normalizer

        hsic_ucb = ei/hsic_corr
        hsic_ucb_sort_idx = hsic_ucb.detach().cpu().numpy().argsort()

        for idx in hsic_ucb_sort_idx[::-1]:
            if idx not in chosen_idx:
                break

        choice = ei_sortidx[idx]
        chosen_idx += [idx]
        chosen_org_idx += [choice]
        batch_dist_matrix += all_dist_matrix[:, :, idx:idx+1]

    return list(chosen_org_idx)


def ei_diversity_selection_detk(
    params,
    preds, #(num_samples, num_candidate_points)
    skip_idx_ei,
    num_ei=100,
    device = 'cuda',
    do_correlation=True,
    add_I=False,
    do_kernel=True,
):
    ack_batch_size = params.ack_batch_size

    ei = preds.mean(dim=0).view(-1).cpu().numpy()
    ei_sortidx = np.argsort(ei)
    temp = []
    for idx in ei_sortidx[::-1]:
        if idx not in skip_idx_ei:
            temp += [idx]
        if len(temp) == num_ei:
            break
    ei_sortidx = np.array(temp)
    ei = ei[ei_sortidx]
    ei -= ei.min().item()

    if do_kernel:
        preds = preds[:, ei_sortidx]
        kernel_fn = getattr(hsic, params.mves_kernel_fn)
        dist_matrix = hsic.sqdist(preds.transpose(0, 1).unsqueeze(1)) # (m, m, 1)
        covar_matrix = kernel_fn(dist_matrix)[:, :, 0] # (m, m)
    else:
        preds = preds[:, ei_sortidx].cpu().numpy()
        covar_matrix = np.cov(preds)
        covar_matrix = torch.FloatTensor(covar_matrix).to(device) # (num_candidate_points, num_candidate_points)

    if add_I:
        covar_matrix += torch.eye(covar_matrix.shape[0])
    if do_correlation:
        variances = torch.diag(covar_matrix)
        normalizer = torch.sqrt(variances.unsqueeze(0)*variances.unsqueeze(1))
        covar_matrix /= normalizer

    chosen_org_idx = [ei_sortidx[-1]]
    chosen_idx = [num_ei-1]
    while len(chosen_idx) < ack_batch_size:
        K_values = []
        num_already_chosen = len(chosen_idx)

        for idx in range(num_ei-1):
            if idx in chosen_idx:
                K_values += [1e-9]
                continue

            cur_chosen = torch.LongTensor(chosen_idx+[idx])
            logdet = torch.logdet(covar_matrix[cur_chosen, :][:, cur_chosen]).item()
            K_values += [logdet]

        K_values = np.array(K_values)

        K_ucb = ei[:-1]/K_values
        K_ucb_sort_idx = K_ucb.argsort()

        choice = ei_sortidx[K_ucb_sort_idx[-1]]
        chosen_idx += [K_ucb_sort_idx[-1]]
        chosen_org_idx += [choice]

    return chosen_idx


def argsort_preds(preds):
    sorted_preds_idx = []
    for i in range(preds.shape[0]):
        sorted_preds_idx += [np.argsort(preds[i].numpy())]
    sorted_preds_idx = np.array(sorted_preds_idx)
    return sorted_preds_idx


def acquire_batch_self_hsic(
    params,
    candidate_points_preds : torch.tensor, # (num_samples, num_candidate_points)
    skip_idx,
    mves_compute_batch_size,
    ack_batch_size,
    device : str = "cuda",
    true_labels=None,
    pred_weighting=0,
)-> torch.tensor:

    num_candidate_points = candidate_points_preds.shape[1]
    num_samples = candidate_points_preds.shape[0]
    min_pred = candidate_points_preds.min().to(device)
    ei = candidate_points_preds.mean(dim=0).to(device)
    ei = ei-ei.min()+0.1

    batch_idx = set()
    remaining_idx_set = set(range(num_candidate_points))
    remaining_idx_set = remaining_idx_set.difference(skip_idx)
    batch_dist_matrix = None # (num_samples, num_samples, 1)
    batch_sum_pred = 0

    while len(batch_idx) < ack_batch_size:
        if len(batch_idx) > 0 and len(batch_idx) % 10 == 0 and type(true_labels) != type(None):
            print(len(batch_idx), list(np.sort(true_labels[list(batch_idx)])[-5:]))

        best_idx = None
        best_idx_dist_matrix = None
        best_hsic = None

        num_remaining = len(remaining_idx_set)
        num_batches = num_remaining // mves_compute_batch_size + 1
        remaining_idx = torch.tensor(list(remaining_idx_set), device=device)

        for bi in range(num_batches):
            bs = bi*mves_compute_batch_size
            be = min((bi+1)*mves_compute_batch_size, num_remaining)
            cur_batch_size = be-bs
            if cur_batch_size == 0:
                continue
            idx = remaining_idx[bs:be]

            pred = candidate_points_preds[:, idx].to(device) # (num_samples, cur_batch_size)
            dist_matrix = hsic.sqdist(pred) # (num_samples, num_samples, cur_batch_size)

            assert list(dist_matrix.shape) == [
            num_samples,
            num_samples,
            cur_batch_size], str(dist_matrix.shape) + " == " \
                    + str([num_samples, num_samples, cur_batch_size])

            if batch_dist_matrix is not None:
                dist_matrix += batch_dist_matrix # (n, n, m)

            batch_kernel_matrix = getattr(hsic, params.mves_kernel_fn)(dist_matrix) \
                    .detach() \
                    .permute([2, 0, 1]) \
                    .unsqueeze(-1) # (m, n, n, 1)

            assert list(batch_kernel_matrix.shape) == [
                    cur_batch_size,
                    num_samples,
                    num_samples,
                    1], str(batch_kernel_matrix.shape) + " == " \
                            + str([cur_batch_size, num_samples, num_samples, 2])

            self_hsic = torch.sqrt(
                    hsic.total_hsic_parallel(
                        batch_kernel_matrix.repeat([
                            1, 1, 1, 2])).detach()).view(-1)

            assert self_hsic.shape[0] == cur_batch_size
            assert not ops.isinf(self_hsic)
            assert not ops.isnan(self_hsic)

            del batch_kernel_matrix
            gc.collect()
            torch.cuda.empty_cache()

            if pred_weighting > 0:
                cur_batch_ei = (ei[bs:be] + batch_sum_pred) / (len(batch_idx) + 1)
                if pred_weighting == 1:
                    self_hsic *= cur_batch_ei
                elif pred_weighting == 2:
                    self_hsic = self_hsic * cur_batch_ei.std() + cur_batch_ei

            sorted_idx = self_hsic.cpu().numpy().argsort()
            best_cur_idx = sorted_idx[-1]

            if best_idx is None or best_hsic < self_hsic[best_cur_idx]:
                best_idx = idx[best_cur_idx].item()
                best_idx_dist_matrix = dist_matrix[:, :, best_cur_idx:best_cur_idx+1].detach()
                best_hsic = self_hsic[best_cur_idx].item()

        assert best_hsic is not None
        assert best_idx_dist_matrix is not None
        assert best_idx is not None

        batch_sum_pred += ei[best_idx]
        batch_dist_matrix = best_idx_dist_matrix
        best_hsic_overall = best_hsic
        remaining_idx_set.remove(best_idx)
        batch_idx.update({best_idx})

    return batch_idx, best_hsic




def acquire_batch_mves_sid(
    params,
    opt_values : torch.tensor, # (num_samples, num_opt_values)
    candidate_points_preds : torch.tensor, # (num_samples, num_candidate_points)
    skip_idx,
    mves_compute_batch_size,
    ack_batch_size,
    greedy_ordering=False,
    device : str = "cuda",
    true_labels=None,
    pred_weighting=False,
    normalize=True,
    divide_by_std=False,
    double=False,
    opt_weighting=None,
)-> torch.tensor:

    opt_values = opt_values.to(device)

    num_candidate_points = candidate_points_preds.shape[1]
    num_samples = candidate_points_preds.shape[0]
    min_pred = candidate_points_preds.min().to(device)
    ei = candidate_points_preds.mean(dim=0).to(device)
    ei = ei-ei.min()+0.1

    if opt_values.ndimension() == 1:
        opt_values.unsqueeze(-1)
    assert opt_values.ndimension() == 2

    if opt_weighting is None:
        opt_dist_matrix = hsic.sqdist(opt_values.unsqueeze(1))
    else:
        assert len(opt_weighting.shape) == 1, opt_weighting.shape
        opt_dist_matrix = hsic.sqdist(opt_values.unsqueeze(1), collect=False) # (n, n, 1, k)
        opt_dist_matrix *= (opt_weighting**2).unsqueeze(-1).unsqueeze(-1).unsqueeze(-1)
    opt_kernel_matrix = getattr(hsic, params.mves_kernel_fn)(opt_dist_matrix).detach()  # shape (n=num_samples, n, 1)

    opt_normalizer = torch.log(hsic.total_hsic(opt_kernel_matrix.repeat([1, 1, 2])).detach()).view(-1)
    opt_normalizer_exp = torch.exp(0.5 * opt_normalizer)
    if ops.isnan(opt_normalizer_exp):
        return [], 0.0

    print('opt_self_hsic:', opt_normalizer_exp)
    assert list(opt_kernel_matrix.shape) == [num_samples, num_samples, 1], str(opt_kernel_matrix.shape) + " == " + str([num_samples, num_samples, 1])
    opt_kernel_matrix = opt_kernel_matrix.permute([2, 0, 1]).unsqueeze(-1) # (1, n, n, 1)

    batch_idx = []
    remaining_idx_set = set(range(num_candidate_points))
    remaining_idx_set = remaining_idx_set.difference(skip_idx)
    batch_dist_matrix = None # (num_samples, num_samples, 1)

    regular_batch_opt_kernel_matrix = opt_kernel_matrix.repeat([mves_compute_batch_size, 1, 1, 1]) # (mves_compute_batch_size, n, n, 1)

    best_hsic_vec = []
    while len(batch_idx) < ack_batch_size:
        #print("len(batch_idx):", len(batch_idx))
        if len(batch_idx) > 0 and len(batch_idx) % 10 == 0 and type(true_labels) != type(None):
            print(len(batch_idx), list(np.sort(true_labels[batch_idx])[-5:]))
        best_idx = None
        best_idx_dist_matrix = None
        best_hsic = None

        num_remaining = len(remaining_idx_set)
        num_batches = num_remaining // mves_compute_batch_size + 1
        remaining_idx = torch.tensor(list(remaining_idx_set), device=device)
        idx_hsic_values = []

        for bi in range(num_batches):
            bs = bi*mves_compute_batch_size
            be = min((bi+1)*mves_compute_batch_size, num_remaining)
            cur_batch_size = be-bs
            if cur_batch_size == 0:
                continue
            idx = remaining_idx[bs:be]

            pred = candidate_points_preds[:, idx].to(device) # (num_samples, cur_batch_size)
            dist_matrix = hsic.sqdist(pred) # (num_samples, num_samples, cur_batch_size) # not doing dimwise but doing hsic in || for multiple vars

            if pred_weighting == 1:
                predsqrt_matrix = pred-min_pred + 0.1
                predsqrt_matrix = torch.sqrt(predsqrt_matrix.unsqueeze(0))*torch.sqrt(predsqrt_matrix.unsqueeze(1))
                assert predsqrt_matrix.shape == dist_matrix.shape
                dist_matrix /= predsqrt_matrix
            elif pred_weighting == 2:
                ei_batch = ei[idx].unsqueeze(0).unsqueeze(0)
                assert ei_batch.shape[-1] == cur_batch_size
                dist_matrix *= (ei_batch**2)

            assert list(dist_matrix.shape) == [num_samples, num_samples, cur_batch_size], str(dist_matrix.shape) + " == " + str([num_samples, num_samples, cur_batch_size])

            if batch_dist_matrix is not None:
                dist_matrix += batch_dist_matrix # (n, n, m)

            batch_kernel_matrix = getattr(hsic, params.mves_kernel_fn)(dist_matrix).detach().permute([2, 0, 1]).unsqueeze(-1) # (m, n, n, 1)
            assert list(batch_kernel_matrix.shape) == [cur_batch_size, num_samples, num_samples, 1], str(batch_kernel_matrix.shape) + " == " + str([cur_batch_size, num_samples, num_samples, 2])

            assert ops.tensor_all(batch_kernel_matrix <= 1.+1e-5), batch_kernel_matrix.max().item()

            if normalize:
                self_kernel_matrix = batch_kernel_matrix.repeat([1, 1, 1, 2]).detach() # (m, n, n, 2)
                assert list(self_kernel_matrix.shape) == [cur_batch_size, num_samples, num_samples, 2], str(self_kernel_matrix.shape) + " == " + str([cur_batch_size, num_samples, num_samples, 2])

                if double:
                    hsic_logvar = hsic.total_hsic_parallel(self_kernel_matrix.double()).detach()
                else:
                    hsic_logvar = hsic.total_hsic_parallel(self_kernel_matrix).detach()
                #assert ops.tensor_all(hsic_logvar > 0)
                hsic_logvar = torch.log(hsic_logvar).view(-1).float()
                assert hsic_logvar.shape[0] == cur_batch_size
                assert not ops.isinf(hsic_logvar)
                assert not ops.isnan(hsic_logvar)

            if cur_batch_size == mves_compute_batch_size:
                kernels = torch.cat([batch_kernel_matrix, regular_batch_opt_kernel_matrix], dim=-1)
            else:
                assert cur_batch_size < mves_compute_batch_size
                last_batch_opt_kernel_matrix = regular_batch_opt_kernel_matrix[:cur_batch_size]
                kernels = torch.cat([batch_kernel_matrix, last_batch_opt_kernel_matrix], dim=-1)

            assert list(kernels.shape) == [cur_batch_size, num_samples, num_samples, 2], str(kernels.shape)

            total_hsic = hsic.total_hsic_parallel(kernels)
            assert list(total_hsic.shape) == [cur_batch_size], str(total_hsic.shape)

            if normalize:
                if divide_by_std:
                    normalizer = torch.exp(hsic_logvar + 0.5 * opt_normalizer)
                else:
                    normalizer = torch.exp(0.5 * (hsic_logvar + opt_normalizer))
                total_hsic /= normalizer

            sorted_idx = total_hsic.cpu().numpy().argsort()
            del kernels
            gc.collect()
            torch.cuda.empty_cache()
            idx_hsic_values += [total_hsic.detach()]

            best_cur_idx = sorted_idx[-1]

            if best_idx is None or best_hsic < total_hsic[best_cur_idx]:
                best_idx = idx[best_cur_idx].item()
                best_idx_dist_matrix = dist_matrix[:, :, best_cur_idx:best_cur_idx+1].detach()
                best_hsic = total_hsic[best_cur_idx].item()

        if greedy_ordering:
            break

        assert best_hsic is not None
        assert best_idx_dist_matrix is not None
        assert best_idx is not None
        best_hsic_vec += [best_hsic]
        if len(best_hsic_vec) > 1 and best_hsic_vec[-1] < best_hsic_vec[-2]+0.05:
            break

        batch_dist_matrix = best_idx_dist_matrix
        best_hsic_overall = best_hsic
        remaining_idx_set.remove(best_idx)
        assert best_idx not in batch_idx
        batch_idx += [best_idx]

    if greedy_ordering:
        idx_hsic_values = torch.cat(idx_hsic_values).cpu().numpy()
        batch_idx = set(idx_hsic_values.argsort()[-ack_batch_size:].tolist())
        best_hsic = idx_hsic_values[-1]

<<<<<<< HEAD
    return batch_idx, best_hsic
=======
    print('best_hsic_vec', best_hsic_vec)
    return batch_idx, best_hsic 
>>>>>>> 402e205a


def acquire_batch_via_grad_er(
    params,
    model_ensemble: Callable[[torch.tensor], torch.tensor],
    input_shape: List[int],
    seed: torch.tensor = None,
) -> torch.tensor:

    ack_batch_size = params.ack_batch_size
    if seed is None:
        input_tensor = torch.randn(
            [ack_batch_size] + input_shape, device=params.device, requires_grad=True
        )
    else:
        assert seed.shape[0] == ack_batch_size
        input_tensor = torch.tensor(seed, device=params.device, requires_grad=True)

    optim = torch.optim.Adam([input_tensor], lr=params.batch_opt_lr)
    kernel_fn = getattr(hsic, 'two_vec_' + params.mves_kernel_fn)

    for step_iter in range(params.batch_opt_num_iter):
        preds = model_ensemble(input_tensor) # (ack_batch_size, num_samples)
        assert preds.ndimension() == 2
        preds = preds.transpose(0, 1)
        loss = -torch.mean(preds)

        optim.zero_grad()
        loss.backward()
        optim.step()

    return input_tensor.detach()


def optimize_model_input(
    params,
    input_shape,
    model_ensemble: Callable[[torch.tensor], torch.tensor],
    seed=None,
    hsic_diversity_lambda=0.
):
    if seed is None:
        input_tensor = torch.randn([num_points_to_optimize] + input_shape, device=params.device, requires_grad=True)
    else:
        assert seed.ndimension() == 2
        assert seed.shape[0] == num_points_to_optimize
        input_tensor = torch.tensor(seed, device=params.device, requires_grad=True)

    optim = torch.optim.Adam([input_tensor], lr=params.input_opt_lr)
    progress = tnrange(params.input_opt_num_iter)
    for step_iter in progress:
        preds = model_ensemble(input_tensor) # (ack_batch_size, num_samples)
        assert preds.ndimension() == 2
        preds = preds.transpose(0, 1)

        loss = -torch.mean(preds)

        postfix = {'normal_loss' : loss.item()}
        if hsic_diversity_lambda > 1e-9:
            kernels = hsic.dimwise_mixrq_kernels(preds)
            total_hsic = hsic.total_hsic(kernels)
            loss += hsic_diversity_lambda*total_hsic
            postfix['hsic_loss'] = total_hsic.item()
            postfix['hsic_loss_real'] = (hsic_diversity_lambda*total_hsic).item()
        else:
            kernels = hsic.dimwise_mixrq_kernels(preds)
            total_hsic = hsic.total_hsic(kernels)
            postfix['hsic_loss'] = total_hsic.item()

        optim.zero_grad()
        loss.backward()
        optim.step()
        progress.set_postfix(postfix)

    return input_tensor.detach(), preds.detach()


def optimize_model_input_pdts(
    params,
    input_shape,
    model_ensemble: Callable[[torch.tensor], torch.tensor],
    num_points_to_optimize,
    seed=None,
):
    assert num_points_to_optimize > 1
    if seed is None:
        input_tensor = torch.randn([num_points_to_optimize] + input_shape, device=params.device, requires_grad=True)
    else:
        assert seed.ndimension() == 2
        assert seed.shape[0] == num_points_to_optimize
        input_tensor = torch.tensor(seed, device=params.device, requires_grad=True)

    optim = torch.optim.Adam([input_tensor], lr=params.input_opt_lr)
    progress = tnrange(params.input_opt_num_iter)
    for step_iter in progress:
        preds = model_ensemble(input_tensor, all_pairs=False) # (num_samples,)
        assert preds.ndimension() == 1
        assert preds.shape[0] == num_points_to_optimize

        loss = -torch.mean(preds)

        postfix = {'normal_loss' : loss.item()}
        optim.zero_grad()
        loss.backward()
        optim.step()
        progress.set_postfix(postfix)

    return input_tensor.detach(), preds.detach()


def acquire_batch_pi(
    model,
    inputs: InputType,
    sampled_labels: LabelType,
    sampled_idx: Set[int],
    batch_size: int,
    exp: Optional = None,
) -> List[int]:
    n_preds = 1000
    max_val = sampled_labels.max()
    bnn_model, guide = model

    batch = []
    acquirable_idx = list(set(range(len(inputs))).difference(sampled_idx))
    inputs = inputs[acquirable_idx]

    with torch.no_grad():
        preds = torch.stack([guide()(inputs).squeeze() for _ in range(n_preds)])

    prob_improvement = (preds > max_val).sum(dim=0).float() / n_preds

    batch = prob_improvement.sort(descending=True)[1][:batch_size].tolist()
    batch = [acquirable_idx[i] for i in batch]

    assert len(batch) == batch_size or not acquirable_idx
    return batch


def train_model_bnn(model, inputs, labels, n_epochs: int, batch_size: int):
    global SVI
    bnn_model, guide = model
    optimizer = pyro.optim.Adam({})
    pyro.clear_param_store()
    svi = pyro.infer.SVI(bnn_model, guide, optimizer, loss=pyro.infer.Trace_ELBO())
    if n_epochs == -1:
        n_steps = 10000000000000
    else:
        n_steps = int(len(inputs) / batch_size * n_epochs)
    SVI = svi
    train(svi, n_steps, inputs, labels)


def partial_train_model_bnn(model, inputs, labels, n_steps: int):
    global SVI
    if SVI is None:
        bnn_model, guide = model
        optimizer = pyro.optim.Adam({})
        svi = pyro.infer.SVI(bnn_model, guide, optimizer, loss=pyro.infer.Trace_ELBO())
        SVI = svi
    train(SVI, n_steps, inputs, labels)


def get_early_stopping(
    max_patience: int, threshold: float = 1.0
) -> Callable[[float], bool]:
    old_min = float("inf")
    patience = max_patience

    def early_stopping(metric: float) -> bool:
        nonlocal old_min
        nonlocal patience
        nonlocal max_patience
        if metric < threshold * old_min:
            old_min = metric
            patience = max_patience
        else:
            patience -= 1

        if patience == 0:
            return True
        return False

    return early_stopping


def train(
    svi,
    n_steps: int,
    inputs,
    labels,
    verbose: bool = False,
    max_patience: int = 3,
    n_steps_early_stopping: int = 300,
):
    losses = []
    early_stopping = get_early_stopping(max_patience)

    try:
        for step in range(n_steps):
            loss = svi.step(inputs, labels)
            losses.append(loss)
            if step % n_steps_early_stopping == 0:
                if verbose:
                    print(f"[S{step:04}] loss: {loss:,.0f}")

                stop_now = early_stopping(min(losses[-n_steps_early_stopping:]))
                if stop_now:
                    break
    except KeyboardInterrupt:
        pass
    return losses


def bnn_predict(guide: Callable, inputs: torch.Tensor, n_samples: int) -> np.ndarray:
    preds = []

    with torch.no_grad():
        for _ in range(n_samples):
            nn_sample = guide()
            nn_sample.eval()
            preds.append(nn_sample(inputs).cpu().squeeze().numpy())
    return np.array(preds)


def optimize_inputs(
    inputs,
    input_optimizer,
    model,
    n_steps: int,
    constrain_every: Optional[int] = None,
    bounds=None,
):
    constrain_every = np.inf if constrain_every is None else constrain_every

    def _optimize_inputs():
        if bounds is not None and step % constrain_every == 0:
            for i in range(len(bounds)):
                inputs.data[:, i].clamp_(*bounds[i])

        input_optimizer.zero_grad()
        output = model(inputs)
        # don't know if we should need `retain_graph`; there might
        # be something better I should be doing...
        (-output).backward(torch.ones_like(output), retain_graph=True)

    for step in range(n_steps):
        input_optimizer.step(_optimize_inputs())

    if bounds is not None:
        for i in range(len(bounds)):
            inputs.data[:, i].clamp_(*bounds[i])<|MERGE_RESOLUTION|>--- conflicted
+++ resolved
@@ -1445,12 +1445,8 @@
         batch_idx = set(idx_hsic_values.argsort()[-ack_batch_size:].tolist())
         best_hsic = idx_hsic_values[-1]
 
-<<<<<<< HEAD
+    print('best_hsic_vec', best_hsic_vec)
     return batch_idx, best_hsic
-=======
-    print('best_hsic_vec', best_hsic_vec)
-    return batch_idx, best_hsic 
->>>>>>> 402e205a
 
 
 def acquire_batch_via_grad_er(
