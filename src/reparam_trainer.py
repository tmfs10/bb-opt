
import sys
import torch
import torch.nn as nn
from torch.nn.parameter import Parameter
import torch.distributions as tdist
import random
import numpy as np
<<<<<<< HEAD
from bb_opt.src import utils
from bb_opt.src import hsic

=======
import ops

def collated_expand(X, num_samples):
    X = X.unsqueeze(1)
    X = X.repeat([1] + [num_samples] + [1] * (len(X.shape) - 2)).view(
        [-1] + list(X.shape[2:])
    )
    return X

class GaussianQz(nn.Module):
    def __init__(self, num_latent, prior_std=1):
        super(GaussianQz, self).__init__()
        self.mu_z = Parameter(torch.zeros(num_latent))
        self.std_z = Parameter(torch.ones(num_latent)*prior_std)
        
    def forward(self, e):
        return self.mu_z.unsqueeze(0) + e*self.std_z.unsqueeze(0)
>>>>>>> 4e777e35

def gaussian_kl(mean, std, prior_std, device):
    assert std.ndimension() == 1
    var = std**2
    prior_var = torch.tensor(prior_std**2, device=device)
    k = mean.shape[0]
    return 0.5 * (torch.sum(var * 1./prior_var) + 1./prior_var*torch.sum(mean**2) - k + torch.sum(-torch.log(var) + torch.log(prior_var)))
    #return 0.5 * torch.sum((1+torch.log(var)) - mean**2 - var)

<<<<<<< HEAD

def init_train(params, model_parameters, X, Y):
=======
def init_train(batch_size, lr, model_parameters, X, Y):
>>>>>>> 4e777e35
    assert X.shape[0] == Y.shape[0]

    N = X.shape[0]
    num_batches = N//batch_size
    batches = [i*batch_size  for i in range(num_batches)] + [N]

    optim = torch.optim.Adam(model_parameters, lr=lr)

    return batches, optim


def expand_to_sample(X, num_samples):
    X = X.unsqueeze(1)
    X = X.repeat([1] + [num_samples] + [1]*(len(X.shape)-2)).view([-1]+list(X.shape[2:]))
    return X

<<<<<<< HEAD

def predict_no_resize(X, model, qz, e, device='cuda'):
=======
def predict_no_resize(X, model, qz, e, device='cuda', output_device='cuda', batch_size=0, expansion_size=0, all_pairs=True):
>>>>>>> 4e777e35
    model = model.to(device)
    qz = qz.to(device)
    X = X.to(device)
    e = e.to(device)

    num_samples = e.shape[0]
    assert num_samples > 0
    N = X.shape[0]
    z = qz(e)

    num_samples = z.shape[0]
    N = X.shape[0]

    if batch_size == 0:
        if all_pairs:
            X = collated_expand(X, num_samples)
            z2 = z.repeat([N, 1])
        else:
            assert N == num_samples
            z2 = z
        output = model(X, z2)
    else:
        assert batch_size > 0

        if not all_pairs:
            num_total = X.shape[0]
            num_batches = num_total//batch_size + 1
            output = []
            for bi in range(num_batches):
                bs = bi*batch_size
                be = min((bi+1)*batch_size, num_total)
                output += [model(X[bs:be], z[bs:be]).detach().to(output_device)]
            output = torch.cat(output, dim=0)
        else:
            if expansion_size == 0:
                X = collated_expand(X, num_samples)
                z2 = z.repeat([N, 1])

                num_total = X.shape[0]
                num_batches = num_total//batch_size + 1

                output = []
                for bi in range(num_batches):
                    bs = bi*batch_size
                    be = min((bi+1)*batch_size, num_total)

                    if be <= bs:
                        continue

                    output += [model(X[bs:be], z2[bs:be]).detach().to(output_device)]
                output = torch.cat(output, dim=0)
            else:
                num_expansion_batches = N//expansion_size + 1

                output = []
                for ebi in range(num_expansion_batches):
                    ebs = ebi*expansion_size
                    ebe = min((ebi+1)*expansion_size, N)

                    if ebe <= ebs:
                        continue

                    N2 = ebe-ebs

                    X2 = collated_expand(X[ebs:ebe], num_samples)
                    z2 = z.repeat([N2, 1])

                    num_total = X2.shape[0]
                    num_batches = num_total//batch_size + 1

                    for bi in range(num_batches):
                        bs = bi*batch_size
                        be = min((bi+1)*batch_size, num_total)

                        if be <= bs:
                            continue
                        output += [model(X2[bs:be], z2[bs:be]).detach().to(output_device)]
                output = torch.cat(output, dim=0)
    return output, z


def predict(X, model, qz, e, device='cuda', output_device='cuda', batch_size=0, expansion_size=0, all_pairs=True):
    num_samples = e.shape[0]
    output, z = predict_no_resize(X, model, qz, e, device=device, batch_size=batch_size, output_device=output_device, expansion_size=expansion_size, all_pairs=all_pairs)
    output_non_batch_shape = list(output.shape[1:])
    output = output.detach().view([-1, num_samples] + output_non_batch_shape)
    assert output.shape[1] == num_samples
    return output


def generate_ensemble_from_stochastic_net(model, qz, e):
    def forward(x, *args, **kwargs):
        return predict(x, model, qz, e, *args, **kwargs)
    return forward


def compute_loss(params, batch_size, num_samples, X, Y, model, qz, e, hsic_lambda=0):
    do_hsic = hsic_lambda > 1e-9
    N = X.shape[0]
    assert num_samples == e.shape[0]

    if N > batch_size:
        N = X.shape[0]
        num_batches = N//batch_size
        batches = [i*batch_size  for i in range(num_batches)] + [N]
    else:
        num_batches = 1
        batches = [0, N]

    muYhat = []
    stdYhat = []
    log_prob_loss = 0
    kl_loss = 0
    hsic_loss = torch.tensor(0., device=params.device)
    loss = 0
    for bi in range(num_batches):
        bs = batches[bi]
        be = batches[bi+1]
        bN = be-bs

        bX = X[bs:be]
        bY = Y[bs:be]
        bX = bX.to(params.device)
        bY = bY.to(params.device)

        bY = collated_expand(bY, num_samples)

        output, z = predict_no_resize(X, model, qz, e)
        assert z.shape[0] == num_samples

        if output.ndimension() == 1:
            mu = output
        else:
            assert output.ndimension() == 2
            mu = output[:, 0]

        if params.output_dist_std > 0:
            std = torch.ones(mu.shape, device=params.device)*params.output_dist_std
        else:
            assert output.ndimension() == 2
            assert output.shape[1] == 2
            std = output[:, 1]

        assert mu.shape[0] == std.shape[0]
        output_dist = params.output_dist_fn(mu, std)

        log_prob = output_dist.log_prob(bY)
        log_prob_loss += -torch.mean(log_prob)/num_batches
        #log_prob_loss += torch.mean((bY-mu)**2)/num_batches

        if do_hsic:
            assert z is not None
            z_kernels = hsic.two_vec_mixrq_kernels(z, z) # (n, n, 1)

            m = N
            random_d = torch.tensor(np.random.choice(N, size=m), device=params.device)

            if m < N:
                mu2 = mu.view(N, num_samples)[random_d, :].transpose(0, 1)
            else:
                mu2 = mu.view(N, num_samples).transpose(0, 1)
            mu_kernels = hsic.dimwise_mixrq_kernels(mu2).permute([2, 0, 1]).unsqueeze(-1) # (m, n, n, 1)
            z_kernels = z_kernels.unsqueeze(0).repeat([m, 1, 1, 1]) # (m, n, n, 1)
            kernels = torch.cat([mu_kernels, z_kernels], dim=-1)
            total_hsic = torch.mean(hsic.total_hsic_parallel(kernels))
            hsic_loss += total_hsic/num_batches

            """
            for di in random_d:
                s = di*num_samples
                e = (di+1)*num_samples
                mu2 = mu[s:e]
                mu_kernels = hsic.two_vec_mixrq_kernels(mu2, mu2)
                kernels = torch.cat([mu_kernels, z_kernels], dim=-1)
                total_hsic = hsic.total_hsic(kernels)
                #hsic_loss_vec[di] = total_hsic
                hsic_loss += total_hsic/(num_batches*len(random_d))
            """

        loss += -hsic_lambda*hsic_loss
        loss += log_prob_loss
        muYhat += [mu]
        stdYhat += [std]

    kl_loss += gaussian_kl(qz.mu_z, qz.std_z, params.prior_std, params.device)
    loss += kl_loss

    muYhat = torch.cat(muYhat, dim=0)
    stdYhat = torch.cat(stdYhat, dim=0)
    return loss, log_prob_loss.item(), kl_loss.item(), hsic_loss.item(), muYhat.view(N, -1), stdYhat.view(N, -1)

def generate_prior_samples(num_samples, e_dist, device='cuda'):
    e = []
    for si in range(num_samples):
        e += [e_dist.sample().to(device)]
    e = torch.stack(e, dim=0)
    return e

<<<<<<< HEAD
def train_model_reparam(model, X, Y, n_epochs, batch_size):
=======
def train(batch_size, lr, X, Y, model, qz, e_dist):
>>>>>>> 4e777e35
    assert X.shape[0] == Y.shape[0]

    model, qz, e_dist, params = model

    N = X.shape[0]
    num_batches = N // batch_size

    model_parameters = model.parameters() + qz.parameters()
    batches, optim = init_train(batch_size, lr, model_parameters, X, Y)

    for epoch_iter in n_epochs:
        for bi in num_batches:
            bs = batches[bi]
            be = batches[bi+1]
            bN = be-bs

            bX = X[bs:be]
            bY = Y[bs:be]

            e = generate_prior_samples(params.num_samples, e_dist)
            loss, log_prob_loss, kl_loss, hsic_loss, _, _ = compute_loss(params, bX, bY, model, qz, e, hsic_lambda=20.0)

            optim.zero_grad()
            loss.backward()
            optim.step()
    return mu_z, std_z


class Qz(nn.Module):
    def __init__(self, num_latent, prior_std=1):
        super(Qz, self).__init__()
        self.mu_z = torch.zeros(num_latent)
        self.std_z = torch.ones(num_latent) * prior_std

    def forward(self, e):
        return self.mu_z.unsqueeze(0) + e * self.std_z.unsqueeze(0)


class DnaNN(nn.Module):
    def __init__(self, n_inputs, num_latent, num_hidden, activation):
        super(DnaNN, self).__init__()
        self.net = nn.Sequential(
            nn.Linear(n_inputs + num_latent, num_hidden),
            #nn.Linear(n_inputs, num_hidden),
            getattr(nn, activation)(),
            nn.Linear(num_hidden, 2),
        )

    def forward(self, x, z, resize_at_end=False):
        assert x.ndimension() == 2
        num_samples = z.shape[0]
        N = x.shape[0]

        x = utils.collated_expand(x, num_samples)
        z = z.repeat([N, 1])
        x = torch.cat([x, z], dim=1)

        x = self.net(x)

        if resize_at_end:
            x = x.view([N, num_samples]).transpose()
        return x


def get_model_reparam(
    n_inputs: int = 512,
    num_latent: int = 20,
    prior_mean: float = 0.0,
    prior_std: float = 1.0,
    device='cpu',
    batch_size = None,
    ):
    N_HIDDEN = 100
    NON_LINEARITY = "ReLU"

    model = DnaNN(n_inputs, num_latent, N_HIDDEN, NON_LINEARITY).to(device)

    def init_weights(module):
        if isinstance(module, nn.Linear):
            torch.nn.init.kaiming_normal_(
                module.weight.data, mode="fan_out", nonlinearity="relu"
            )

    model.apply(init_weights)
    model.train()

    qz = Qz(num_latent, prior_std).to(device)
    qz.train()

    mu_e = torch.zeros(num_latent, requires_grad=False).to(device)
    std_e = torch.ones(num_latent, requires_grad=False).to(device)

    e_dist = tdist.Normal(mu_e + prior_mean, std_e * prior_std)

    Params = namedtuple('params', [
        'lr',
        'num_latents',
        'output_dist_std',
        'output_dist_fn',
        'prior_mean',
        'prior_std',
        'num_epochs',
        'num_samples',
        'batch_size',
        'device',
        'exp_noise_samples'
    ])

    params = Params(
        batch_size=100,
        num_latents=20,
        output_dist_std=0.01,
        output_dist_fn=tdist.Normal,
        num_samples=10,
        exp_noise_samples=2,
        lr=1e-3,
        prior_mean=0.,
        prior_std=1.,
        device=device,
        num_epochs=1000
    )

    return model, qz, e_dist, params<|MERGE_RESOLUTION|>--- conflicted
+++ resolved
@@ -6,29 +6,19 @@
 import torch.distributions as tdist
 import random
 import numpy as np
-<<<<<<< HEAD
 from bb_opt.src import utils
-from bb_opt.src import hsic
-
-=======
 import ops
 
-def collated_expand(X, num_samples):
-    X = X.unsqueeze(1)
-    X = X.repeat([1] + [num_samples] + [1] * (len(X.shape) - 2)).view(
-        [-1] + list(X.shape[2:])
-    )
-    return X
 
 class GaussianQz(nn.Module):
     def __init__(self, num_latent, prior_std=1):
         super(GaussianQz, self).__init__()
         self.mu_z = Parameter(torch.zeros(num_latent))
         self.std_z = Parameter(torch.ones(num_latent)*prior_std)
-        
+
     def forward(self, e):
         return self.mu_z.unsqueeze(0) + e*self.std_z.unsqueeze(0)
->>>>>>> 4e777e35
+
 
 def gaussian_kl(mean, std, prior_std, device):
     assert std.ndimension() == 1
@@ -38,12 +28,8 @@
     return 0.5 * (torch.sum(var * 1./prior_var) + 1./prior_var*torch.sum(mean**2) - k + torch.sum(-torch.log(var) + torch.log(prior_var)))
     #return 0.5 * torch.sum((1+torch.log(var)) - mean**2 - var)
 
-<<<<<<< HEAD
-
-def init_train(params, model_parameters, X, Y):
-=======
+
 def init_train(batch_size, lr, model_parameters, X, Y):
->>>>>>> 4e777e35
     assert X.shape[0] == Y.shape[0]
 
     N = X.shape[0]
@@ -60,12 +46,8 @@
     X = X.repeat([1] + [num_samples] + [1]*(len(X.shape)-2)).view([-1]+list(X.shape[2:]))
     return X
 
-<<<<<<< HEAD
-
-def predict_no_resize(X, model, qz, e, device='cuda'):
-=======
+
 def predict_no_resize(X, model, qz, e, device='cuda', output_device='cuda', batch_size=0, expansion_size=0, all_pairs=True):
->>>>>>> 4e777e35
     model = model.to(device)
     qz = qz.to(device)
     X = X.to(device)
@@ -264,11 +246,8 @@
     e = torch.stack(e, dim=0)
     return e
 
-<<<<<<< HEAD
-def train_model_reparam(model, X, Y, n_epochs, batch_size):
-=======
+
 def train(batch_size, lr, X, Y, model, qz, e_dist):
->>>>>>> 4e777e35
     assert X.shape[0] == Y.shape[0]
 
     model, qz, e_dist, params = model
