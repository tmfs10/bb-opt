--- conflicted
+++ resolved
@@ -2,26 +2,6 @@
 import numpy as np
 import sys
 from typing import Sequence, Callable, Optional, Union
-<<<<<<< HEAD
-
-
-def sqdist(X):
-    """
-    X is of shape (n, d, k) or (n, d)
-    return is of shape (n, n, d)
-    """
-    if X.ndimension() == 2:
-        return (X.unsqueeze(0) - X.unsqueeze(1)) ** 2
-    else:
-        assert X.ndimension() == 3
-        return ((X.unsqueeze(0) - X.unsqueeze(1)) ** 2).sum(-1)
-
-
-def sqdist2(X1, X2):
-    assert X1.ndimension() == X2.ndimension()
-    if X1.ndimension() == 2:
-        return (X1.unsqueeze(0) - X2.unsqueeze(1)) ** 2
-=======
 import ops
 
 
@@ -46,7 +26,6 @@
                 #assert not ops.is_nan(sq)
                 #assert (sq.view(-1) < 0).sum() == 0, str((sq.view(-1) < 0).sum())
                 return sq.sum(-1)
->>>>>>> 4e777e35
     else:
         assert X1.ndimension() == X2.ndimension()
         if X1.ndimension() == 2:
