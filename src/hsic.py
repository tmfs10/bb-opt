import torch
import numpy as np
import sys
from typing import Sequence, Callable, Optional, Union
from bb_opt.src import ops


def sqdist(X1, X2=None, do_mean=False, collect=True):
    if X2 is None:
        """
        X is of shape (n, d, k) or (n, d)
        return is of shape (n, n, d)
        """
        if X1.ndimension() == 2:
            return (X1.unsqueeze(0) - X1.unsqueeze(1)) ** 2
        else:
            assert X1.ndimension() == 3, X1.shape
            if not collect:
                return ((X1.unsqueeze(0) - X1.unsqueeze(1)) ** 2) # (n, n, d, k)

            if do_mean:
                return ((X1.unsqueeze(0) - X1.unsqueeze(1)) ** 2).mean(-1)
            else:
                sq = ((X1.unsqueeze(0) - X1.unsqueeze(1)) ** 2)
                #assert not ops.is_inf(sq)
                #assert not ops.is_nan(sq)
                #assert (sq.view(-1) < 0).sum() == 0, str((sq.view(-1) < 0).sum())
                return sq.sum(-1)
    else:
        assert X1.ndimension() == X2.ndimension()
        if X1.ndimension() == 2:
            return (X1.unsqueeze(0) - X2.unsqueeze(1)) ** 2
        else:
            # (n, d, k)
            assert X1.ndimension() == 3
            if not collect:
                return ((X1.unsqueeze(0) - X2.unsqueeze(1)) ** 2) # (n, n, d, k)
            if do_mean:
                return ((X1.unsqueeze(0) - X2.unsqueeze(1)) ** 2).mean(-1)
            else:
                return ((X1.unsqueeze(0) - X2.unsqueeze(1)) ** 2).sum(-1)


def mixrbf_kernels(dist_matrix, bws=[.01, .1, .2, 1, 5, 10, 100], weights=None):
    # input is (n, n, d), output is also (n, n, d)
    assert dist_matrix.ndimension() == 3, str(dist_matrix.shape)
    #assert (dist_matrix.view(-1) <= 0).sum() == 0
    dist_matrix = dist_matrix.unsqueeze(0)
    bws = dist_matrix.new_tensor(bws).view(-1, 1, 1, 1)
    weights = weights or 1 / len(bws)
    weights = weights * dist_matrix.new_ones(len(bws))

    parts = torch.exp(dist_matrix / (-2 * bws ** 2))
    #assert (parts.view(-1) <= 0).sum() == 0
    return torch.einsum("w,wijd->ijd", (weights, parts))


def mixrq_kernels(dist_matrix, alphas=[.2, .5, 1, 2, 5], weights=None):
    # input is (n, n, d), output is also (n, n, d)
    if dist_matrix.ndimension() == 4:
        return mixrq_kernels2(dist_matrix, alphas, weights)

    assert dist_matrix.ndimension() == 3, str(dist_matrix.shape)
    #assert (dist_matrix.contiguous().view(-1) < 0).sum() == 0
    dist_matrix = dist_matrix.unsqueeze(0)
    alphas = dist_matrix.new_tensor(alphas).view(-1, 1, 1, 1)
    weights = weights or 1.0 / len(alphas)
    weights = weights * dist_matrix.new_ones(len(alphas))

    logs = torch.log1p(dist_matrix / (2 * alphas))
    #     assert torch.isfinite(logs).all()
    #assert not ops.is_inf(logs)
    #assert not ops.is_nan(logs)
    #assert (logs.contiguous().view(-1) < 0).sum() == 0
    return torch.einsum("w,wijd->ijd", (weights, torch.exp(-alphas * logs)))


<<<<<<< HEAD
def mixrq_kernels2(dist_matrix, alphas=[.2, .5, 1, 2, 5], weights=None):
    # input is (m, n, n, d), output is also (m, n, n, d)
    assert dist_matrix.ndimension() == 4, str(dist_matrix.shape)
    #assert (dist_matrix.contiguous().view(-1) < 0).sum() == 0
    dist_matrix = dist_matrix.unsqueeze(1)
    weights = weights or 1.0 / len(alphas)
    weights = weights * dist_matrix.new_ones(len(alphas))
    alphas = dist_matrix.new_tensor(alphas).view(1, -1, 1, 1, 1)

    logs = torch.log1p(dist_matrix / (2 * alphas))
    #     assert torch.isfinite(logs).all()
    #assert not ops.is_inf(logs)
    #assert not ops.is_nan(logs)
    #assert (logs.contiguous().view(-1) < 0).sum() == 0
    return torch.einsum("w,mwijd->mijd", (weights, torch.exp(-alphas * logs)))


def two_vec_mixrbf_kernels(X1, X2, bws=[.01, .1, .2, 1, 5, 10, 100], weights=None, do_mean=False):
    if X1.ndimension() == 1:
        X1 = X1.unsqueeze(-1).unsqueeze(-1)
    elif X1.ndimension() == 2:
        X1 = X1.unsqueeze(1)
=======
def two_vec_mixrbf_kernels(X1, X2=None, bws=[.01, .1, .2, 1, 5, 10, 100], weights=None, do_mean=False):
    # input is of shape (n,) or (n, k)
    # output is of shape (n, n, 1)
    if X2 is None:
        if X1.ndimension() == 1:
            X1 = X1.unsqueeze(-1).unsqueeze(-1)
        elif X1.ndimension() == 2:
            X1 = X1.unsqueeze(1)
>>>>>>> 76dbbb29

        assert X1.ndimension() == 3

        dist_matrix = sqdist(X1, do_mean=do_mean)
        assert dist_matrix.shape[0] == X1.shape[0], str(dist_matrix.shape) + ", " + str(X1.shape)
        assert dist_matrix.shape[1] == X1.shape[0], str(dist_matrix.shape) + ", " + str(X1.shape)
        assert dist_matrix.shape[2] == 1, str(dist_matrix.shape)

        # (n, n, 1)
        return mixrbf_kernels(dist_matrix, bws, weights)
    else:
        if X1.ndimension() == 1:
            X1 = X1.unsqueeze(-1).unsqueeze(-1)
        elif X1.ndimension() == 2:
            X1 = X1.unsqueeze(1)

        if X2.ndimension() == 1:
            X2 = X2.unsqueeze(-1).unsqueeze(-1)
        elif X2.ndimension() == 2:
            X2 = X2.unsqueeze(1)

        assert X1.ndimension() == 3
        assert X2.ndimension() == 3

        dist_matrix = sqdist(X1, X2, do_mean)
        return mixrbf_kernels(dist_matrix, bws, weights)


def two_vec_mixrq_kernels(X1, X2=None, bws=[.01, .1, .2, 1, 5, 10, 100], weights=None, do_mean=False):
    # input is of shape (n,) or (n, k)
    # output is of shape (n, n, 1)
    if X2 is None:
        if X1.ndimension() == 1:
            X1 = X1.unsqueeze(-1).unsqueeze(-1)
        elif X1.ndimension() == 2:
            X1 = X1.unsqueeze(1)

        assert X1.ndimension() == 3

        dist_matrix = sqdist(X1, do_mean=do_mean)
        assert dist_matrix.shape[0] == X1.shape[0], str(dist_matrix.shape) + ", " + str(X1.shape)
        assert dist_matrix.shape[1] == X1.shape[0], str(dist_matrix.shape) + ", " + str(X1.shape)
        assert dist_matrix.shape[2] == 1, str(dist_matrix.shape)

        # (n, n, 1)
        return mixrq_kernels(dist_matrix, bws, weights)
    else:
        if X1.ndimension() == 1:
            X1 = X1.unsqueeze(-1).unsqueeze(-1)
        elif X1.ndimension() == 2:
            X1 = X1.unsqueeze(1)

        if X2.ndimension() == 1:
            X2 = X2.unsqueeze(-1).unsqueeze(-1)
        elif X2.ndimension() == 2:
            X2 = X2.unsqueeze(1)

        assert X1.ndimension() == 3
        assert X2.ndimension() == 3

        dist_matrix = sqdist(X1, X2=X2, do_mean=do_mean)

        # (n, n, 1)
        return mixrq_kernels(dist_matrix, bws, weights)


def dimwise_mixrbf_kernels(X, bws=[.01, .1, .2, 1, 5, 10, 100], weights=None):
    """Mixture of RBF kernels between each dimension of X.

    If X is shape (n, d), returns shape (n, n, d).

    Kernel is sum_i wt_i exp(- (x - y)^2 / (2 bw^2)).
    If wts is not passed, uses 1 for each alpha.
    """

    bws = X.new_tensor(bws).view(-1, 1, 1, 1)
    weights = weights or 1 / len(bws)
    weights = weights * X.new_ones(len(bws))

    # sqdists = ((X.unsqueeze(0) - X.unsqueeze(1)) ** 2).unsqueeze(0)
    sqdists = sqdist(X).unsqueeze(0)

    parts = torch.exp(sqdists / (-2 * bws ** 2))
    return torch.einsum("w,wijd->ijd", (weights, parts))


def dimwise_mixrq_kernels(
    X: torch.Tensor, alphas: Sequence[float] = (.2, .5, 1, 2, 5), weights=None
) -> torch.Tensor:
    """
    Mixture of RQ kernels between each dimension of X.

    If X is shape (n, d), returns shape (n, n, d).
    n is the number of samples from each RV and d is the number of RVs.
    k_ijk = RQK(X[i, k], X[j, k]) (the kernel of the i'th and j'th samples of RV k).

    Kernel is sum_i wt_i (1 + (x - y)^2 / (2 alpha_i))^{-alpha_i}.
    If weights is not passed, each alpha is weighted equally.

    A vanilla RQ kernel is k(x, x') = sigma^2 (1 + (x - x')^2 / (2 alpha l^2)) ^ -alpha
    Here we (by default) use a weighted combination of multiple alphas and set l = sigma = 1.
    """

    n_dims = X.ndimension()
    assert n_dims in (2, 3), X.ndimension()

    alphas = X.new_tensor(alphas).view(-1, 1, 1, 1)
    weights = weights or 1.0 / len(alphas)
    weights = weights * X.new_ones(len(alphas))

    # dims are (alpha, x, y, dim)
    sqdists = ((X.unsqueeze(0) - X.unsqueeze(1)) ** 2).unsqueeze(0)

    if n_dims == 3:
        sqdists = sqdists.sum(dim=-1)

    # 30% faster without asserts in some quick tests (n = 250, d = 1K)
    #     assert (sqdists >= 0).all()

    logs = torch.log1p(sqdists / (2 * alphas))
    #     assert torch.isfinite(logs).all()
    return torch.einsum("w,wijd->ijd", (weights, torch.exp(-alphas * logs)))


def linear_kernel(x: torch.Tensor, c: float = 1):
    """
    :param x: n x d for n samples from d RVs
    """
    return x.unsqueeze(0) * x.unsqueeze(1) + c


def dimwise_distance_kernels(x: torch.Tensor):
    """
    :param x: n x d for n samples from d RVs
    """
    return (x.unsqueeze(0) - x.unsqueeze(1)).abs()


################################################################################
# HSIC estimators


def total_hsic(kernels, logspace=True):
    """(Biased) estimator of total independence.

    kernels should be shape (n, n, d) to test for total
    independence among d variables with n paired samples.
    """
    # formula from section 4.4 of
    # https://papers.nips.cc/paper/4893-a-kernel-test-for-three-variable-interactions.pdf
    shp = kernels.shape
    assert len(shp) == 3
    assert shp[0] == shp[1], "%s == %s" % (str(shp[0]), str(shp[1]))

    n = kernels.new_tensor(shp[0])
    d = kernels.new_tensor(shp[2])

    # t1: 1/n^2      sum_a  sum_b  prod_i K_ab^i
    # t2: -2/n^(d+1) sum_a  prod_i sum_b  K_ab^i
    # t3: 1/n^(2d)   prod_i sum_a  sum_b  K_ab^i

    if not logspace:
        sum_b = torch.sum(kernels, dim=1)

        t1 = torch.mean(torch.prod(kernels, dim=2))
        t2 = torch.sum(torch.prod(sum_b, dim=1)) * (-2 / (n ** (d + 1)))
        t3 = torch.prod(torch.sum(sum_b, dim=0)) / (n ** (2 * d))
        return t1 + t2 + t3
    else:
        log_n = torch.log(n)
        log_2 = torch.log(kernels.new_tensor(2))
        log_kernels = kernels.log()
        log_sum_b = log_kernels.logsumexp(dim=1)

        l1 = log_kernels.sum(dim=2).logsumexp(dim=1).logsumexp(dim=0) - 2 * log_n
        l2 = log_sum_b.sum(dim=1).logsumexp(dim=0) + log_2 - (d + 1) * log_n
        l3 = log_sum_b.logsumexp(dim=0).sum() - 2 * d * log_n

        # total_hsic = exp(l1) - exp(l2) + exp(l3)
        #   = exp(-a) (exp(l1 + a) - exp(l2 + a) + exp(l3 + a)) for any a
        # can't use logsumexp for this directly because we subtract the l2 term
        a = torch.max(kernels.new_tensor([l1, l2, l3]))
        return a.exp() * ((l1 - a).exp() - (l2 - a).exp() + (l3 - a).exp())


def total_hsic_parallel(kernels):
    """
    kernels should be shape (m, n, n, d) to test for total
    independence among d variables with n paired samples for m sets.

    output is of shape (m,)
    """
    assert kernels.ndimension() == 4
    shp = kernels.shape
    assert shp[1] == shp[2], "%s == %s" % (str(shp[0]), str(shp[1]))

    m = shp[0]
    n = kernels.new_tensor(shp[1])
    d = kernels.new_tensor(shp[3])

    log_n = torch.log(n)
    log_2 = torch.log(kernels.new_tensor(2))
    log_kernels = kernels.log()
    log_sum_b = log_kernels.logsumexp(dim=2)

    l1 = log_kernels.sum(dim=3).logsumexp(dim=2).logsumexp(dim=1) - 2 * log_n
    l2 = log_sum_b.sum(dim=2).logsumexp(dim=1) + log_2 - (d + 1) * log_n
    l3 = log_sum_b.logsumexp(dim=1).sum(dim=-1) - 2 * d * log_n

    assert l1.ndimension() == 1
    assert l2.ndimension() == 1
    assert l3.ndimension() == 1

    l = torch.stack([l1, l2, l3], dim=1)
    assert l.shape[1] == 3
    a = torch.max(l, dim=1)[0]
    return torch.exp(a) * (torch.exp(l1 - a) - torch.exp(l2 - a) + torch.exp(l3 - a))


def sum_pairwise_hsic(kernels):
    """Sum of (biased) estimators of pairwise independence.

    kernels should be shape (n, n, d) when testing
    among d variables with n paired samples.
    """
    shp = kernels.shape
    assert len(shp) == 3
    assert shp[0] == shp[1], "%s == %s" % (str(shp[0]), str(shp[1]))

    n = torch.tensor(shp[0], dtype=kernels.dtype)

    # Centered kernel matrix is given by:
    # (I - 1/n 1 1^T) K (I - 1/n 1 1^T)
    #  = K - 1/n 1 1^T K - 1/n K 1 1^T + 1/n^2 1 1^T K 1 1^T
    row_means = torch.mean(kernels, dim=0, keepdims=True)
    col_means = torch.mean(kernels, dim=1, keepdims=True)
    grand_mean = torch.mean(row_means, dim=1, keepdims=True)
    centered_kernels = kernels - row_means - col_means + grand_mean

    # HSIC on dims (i, j) is  1/n^2 sum_{a, b} K[a, b, i] K[a, b, j]
    # sum over all dimensions is 1/n^2 sum_{i, j, a, b} K[a, b, i] K[a, b, j]
    return torch.einsum("abi,abj->", (centered_kernels, centered_kernels)) / n ** 2


def precompute_batch_hsic_stats(
    preds: Union[torch.Tensor, Sequence[torch.Tensor]],
    batch: Optional[Sequence[int]] = None,
    kernel: Callable = dimwise_mixrq_kernels,
) -> Sequence[torch.Tensor]:
    if not isinstance(preds, Sequence):
        preds = [preds]

    if batch:
        preds = [pred[:, batch] for pred in preds]

    batch_kernels = [kernel(pred) for pred in preds]
    batch_kernels = torch.cat(batch_kernels, dim=-1)
    batch_kernels.log()
    batch_kernels = batch_kernels.unsqueeze(-1)

    batch_sum_b = batch_kernels.logsumexp(dim=1)
    batch_l1_sum = batch_kernels.sum(dim=2)
    batch_l2_sum = batch_sum_b.sum(dim=1)
    batch_l3_sum = batch_sum_b.logsumexp(dim=0).sum(dim=0)
    return batch_sum_b, batch_l1_sum, batch_l2_sum, batch_l3_sum


def compute_point_hsics(
    preds: Union[torch.Tensor, Sequence[torch.Tensor]],
    next_points: Sequence[int],
    batch_sum_b: torch.Tensor,
    batch_l1_sum: torch.Tensor,
    batch_l2_sum: torch.Tensor,
    batch_l3_sum: torch.Tensor,
    kernel: Callable = dimwise_mixrq_kernels,
) -> torch.Tensor:
    if not isinstance(preds, Sequence):
        preds = [preds]

    log_n = preds[0].new_tensor(len(batch_sum_b)).log()
    d = preds[0].new_tensor(batch_sum_b.shape[1] + 1)
    log_2 = preds[0].new_tensor(2).log()

    point_kernels = [kernel(pred[:, next_points]) for pred in preds]
    point_kernels = torch.cat(point_kernels, dim=-1)
    point_kernels.log()
    point_kernels = point_kernels.unsqueeze(2)

    point_sum_b = point_kernels.logsumexp(dim=1)
    point_l1_sum = point_kernels.sum(dim=2)
    point_l2_sum = point_sum_b.sum(dim=1)
    point_l3_sum = point_sum_b.logsumexp(dim=0).sum(dim=0)

    l1 = (batch_l1_sum + point_l1_sum).logsumexp(dim=1).logsumexp(dim=0) - 2 * log_n
    l2 = (batch_l2_sum + point_l2_sum).logsumexp(dim=0) + log_2 - (d + 1) * log_n
    l3 = batch_l3_sum + point_l3_sum - 2 * d * log_n

    a = -torch.stack((l1, l2, l3)).max(dim=0)[0]

    hsics = torch.exp(-a) * (torch.exp(l1 + a) - torch.exp(l2 + a) + torch.exp(l3 + a))
    return hsics


def total_hsic_with_batch(
    rv_samples: torch.Tensor,
    new_points: torch.Tensor,
    kernel,
    batch_samples: Optional[torch.Tensor] = None,
    acquirable_idx: Optional[Sequence[int]] = None,
    n_points_parallel: int = 50,
    normalize: bool = False,
) -> torch.Tensor:
    """
    Compute HSIC between all RVs in `rv_samples` and the batch with each point in `new_points`.
    :param rv_samples1: n_samples x n_variables1 [x n_features if kernel supports this]
      a Sequence of tensors of this shape is allowed so that we can still compute HSIC
      even if n_features is different for some of the variables
    :param rv_samples2: n_samples x n_variables2 [x n_features if kernel supports this]
      a Sequence of tensors of this shape is allowed so that we can still compute HSIC
      even if n_features is different for some of the variables
    :param kernel:
    :param n_points_parallel: number of RVs to evaluate HSIC of in parallel
    :returns: tensor of length n_variables2 with dHSIC between each RV in rv_samples2 and the RVs in rv_samples1
    """

    acquirable_idx = acquirable_idx or list(range(new_points.shape[1]))
    acquirable_idx = np.array(acquirable_idx)
    all_hsics = rv_samples.new_empty(len(acquirable_idx))

    rv_kernel = kernel(sqdist(rv_samples))

    if normalize:
        hsic_rv1 = total_hsic(rv_kernel)

    rv_kernel = rv_kernel.expand(n_points_parallel, -1, -1, -1)

    if batch_samples is not None:
        batch_sqdists = sqdist(batch_samples)
        batch_sqdists = batch_sqdists.expand(n_points_parallel, -1, -1, -1)

    hsic_idx = 0
    for point_idx in np.array_split(acquirable_idx, len(acquirable_idx) / (n_points_parallel - 1)):
        point_sqdist = sqdist(new_points[:, point_idx])
        point_sqdist = point_sqdist.transpose(2, 0).unsqueeze(-1)

        # this should only happen for the last group of points
        if batch_samples is not None and len(batch_sqdists) != len(point_sqdist):
            batch_sqdists = batch_sqdists[0].expand(len(point_sqdist), -1, -1, -1)

        sqdists = (
            torch.cat((batch_sqdists, point_sqdist), dim=-1)
            if batch_samples is not None
            else point_sqdist
        )
        point_kernel = kernel(sqdists)
        point_kernel = point_kernel.mean(dim=-1).unsqueeze(-1)

        if normalize:
            hsic_rv2 = total_hsic_parallel(point_kernel)

        # this should only happen for the last group of points
        if len(rv_kernel) != len(point_kernel):
            rv_kernel = rv_kernel[0].expand(len(point_kernel), -1, -1, -1)

        hsic_rv12 = total_hsic_parallel(torch.cat((rv_kernel, point_kernel), dim=-1))

        if normalize:
            hsic = hsic_rv12 / torch.sqrt(hsic_rv1 * hsic_rv2)
        else:
            hsic = hsic_rv12

        n_points = len(point_idx)
        all_hsics[hsic_idx:hsic_idx + n_points] = hsic
        hsic_idx += n_points

    assert (all_hsics >= 0).all()

    return all_hsics

def center_kernel(K):
    """Center a kernel matrix of shape (n, n, ...).
    If there are trailing dimensions, assumed to be a list of kernels and
    centers each one separately.
    """
    # (I - 1/n 1 1^T) K (I - 1/n 1 1^T)
    #  = K - 1/n 1 1^T K - 1/n K 1 1^T + 1/n^2 1 1^T K 1 1^T
    row_means = K.mean(dim=0, keepdim=True)
    col_means = row_means.transpose(0, 1)
    grand_mean = row_means.mean(dim=1, keepdim=True)
    return K - row_means - col_means + grand_mean

# Not n-way unlike total_hsic !!!!
def hsic_xy(kernel_x, kernel_y, biased=False, center_x=False, normalized=False,
         eps=ops._eps):
    """Independence estimator.
    By default, uses the unbiased estimator.
    If normalized, returns HSIC(X, Y) / sqrt(HSIC(X, X) HSIC(Y, Y)). Uses
    eps if the denominator is too close to zero.
    If biased=True, center_x determines which kernel will be centered; might
    result in slightly simpler gradients for the kernel which is not centered.
    Ignored if biased=False.
    """
    shp = kernel_x.shape
    assert len(shp) == 2
    assert shp == kernel_y.shape

    n = kernel_x.shape[0]

    if biased:
        if normalized:
            kernel_x = center_kernel(kernel_x)
            kernel_y = center_kernel(kernel_y)
        elif center_x:
            kernel_x = center_kernel(kernel_x)
        else:
            kernel_y = center_kernel(kernel_y)

        tr_xy = torch.einsum('ij,ij->', (kernel_x, kernel_y))

        if normalized:
            tr_xx = torch.max(torch.einsum('ij,ij->', (kernel_x, kernel_x)), kernel_x.new_tensor(eps))
            tr_yy = torch.max(torch.einsum('ij,ij->', (kernel_y, kernel_y)), kernel_x.new_tensor(eps))
            return tr_xy / torch.sqrt(tr_xx * tr_yy)
        else:
            return tr_xy / (n - 1)**2

    # HSIC_1 from http://www.jmlr.org/papers/volume13/song12a/song12a.pdf
    z = torch.zeros(n).type(kernel_x.type())
    Kt = ops.set_diagonal(kernel_x, z)
    Lt = ops.set_diagonal(kernel_y, z)

    Kt_sums = torch.sum(Kt, dim=0)
    Lt_sums = torch.sum(Lt, dim=0)

    Kt_grand_sum = torch.sum(Kt_sums)
    Lt_grand_sum = torch.sum(Lt_sums)

    n1_n2 = (n - 1) * (n - 2)

    main_xy = (
        torch.einsum('ij,ij->', (Kt, Lt))
        + Kt_grand_sum * Lt_grand_sum / n1_n2
        - 2 / (n - 2) * torch.dot(Kt_sums, Lt_sums))

    if normalized:
        main_xx = torch.max(
            kernel_x.new_tensor(eps),
            torch.einsum('ij,ij->', (Kt, Kt))
            + Kt_grand_sum * Kt_grand_sum / n1_n2
            - 2 / (n - 2) * torch.dot(Kt_sums, Kt_sums))
        main_yy = torch.max(
            kernel_x.new_tensor(eps),
            torch.einsum('ij,ij->', (Lt, Lt))
            + Lt_grand_sum * Lt_grand_sum / n1_n2
            - 2 / (n - 2) * torch.dot(Lt_sums, Lt_sums))
        return main_xy / torch.sqrt(main_xx * main_yy)
    else:
        return main_xy / (n * (n - 3))<|MERGE_RESOLUTION|>--- conflicted
+++ resolved
@@ -75,7 +75,6 @@
     return torch.einsum("w,wijd->ijd", (weights, torch.exp(-alphas * logs)))
 
 
-<<<<<<< HEAD
 def mixrq_kernels2(dist_matrix, alphas=[.2, .5, 1, 2, 5], weights=None):
     # input is (m, n, n, d), output is also (m, n, n, d)
     assert dist_matrix.ndimension() == 4, str(dist_matrix.shape)
@@ -93,12 +92,6 @@
     return torch.einsum("w,mwijd->mijd", (weights, torch.exp(-alphas * logs)))
 
 
-def two_vec_mixrbf_kernels(X1, X2, bws=[.01, .1, .2, 1, 5, 10, 100], weights=None, do_mean=False):
-    if X1.ndimension() == 1:
-        X1 = X1.unsqueeze(-1).unsqueeze(-1)
-    elif X1.ndimension() == 2:
-        X1 = X1.unsqueeze(1)
-=======
 def two_vec_mixrbf_kernels(X1, X2=None, bws=[.01, .1, .2, 1, 5, 10, 100], weights=None, do_mean=False):
     # input is of shape (n,) or (n, k)
     # output is of shape (n, n, 1)
@@ -107,7 +100,6 @@
             X1 = X1.unsqueeze(-1).unsqueeze(-1)
         elif X1.ndimension() == 2:
             X1 = X1.unsqueeze(1)
->>>>>>> 76dbbb29
 
         assert X1.ndimension() == 3
 
